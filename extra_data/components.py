--- conflicted
+++ resolved
@@ -597,8 +597,10 @@
                     np.arange(first_tid, last_tid + 1, dtype=np.uint64),
                     chunk_counts.astype(np.intp),
                 )
+
+                inner_name = self._name_inner_index(inner_index)
                 index = self._make_image_index(
-                    trainids, inner_ids, inner_index[:-2]
+                    trainids, inner_ids, inner_name
                 )
 
                 if isinstance(pulses, by_id):
@@ -608,20 +610,15 @@
                     if inner_index == 'pulseId':
                         pulse_id = index.get_level_values('pulse')
                     else:
-<<<<<<< HEAD
-                        pulse_id = self._get_inner_ids(
-                            f, source, data_slice,'pulseId'
-                        )
+                        pulse_id = self._make_image_index(
+                            trainids, self._get_inner_ids(
+                                f, source, data_slice, 'pulseId'
+                            ),
+                        ).get_level_values('pulse')
                     positions = self._select_pulse_ids(
                         pulses.value,
                         pulse_id
                     )
-=======
-                        pulse_id = self._make_image_index(
-                            trainids, get_inner_ids(f, data_slice, 'pulseId'),
-                        ).get_level_values('pulse')
-                    positions = self._select_pulse_ids(pulses, pulse_id)
->>>>>>> 1e1c24ec
                 else:  # by_index
                     positions = self._select_pulse_indices(
                         pulses.value,
@@ -629,18 +626,12 @@
                         chunk_counts
                     )
 
-<<<<<<< HEAD
                 trainids = np.repeat(
                     np.arange(first_tid, last_tid + 1, dtype=np.uint64),
                     chunk_counts.astype(np.intp),
                 )
-                inner_name = self._name_inner_index(inner_index)
-                index = self._make_image_index(
-                    trainids, inner_ids, inner_name
-                )[positions]
-=======
+
                 index = index[positions]
->>>>>>> 1e1c24ec
 
                 if isinstance(positions, slice):
                     data_positions = slice(
@@ -1137,15 +1128,15 @@
         if not self.parallel_gain:
             return super()._select_pulse_indices(pulses, firsts, counts)
 
-        if isinstance(pulses.value, slice):
-            if pulses.value == slice(0, MAX_PULSES, 1):
+        if isinstance(pulses, slice):
+            if pulses == slice(0, MAX_PULSES, 1):
                 # All pulses included
                 return slice(0, counts.sum())
             else:
-                s = pulses.value
+                s = pulses
                 desired = np.arange(s.start, s.stop, step=s.step, dtype=np.uint64)
         else:
-            desired = pulses.value
+            desired = pulses
 
         positions = []
         for ix, frames in zip(firsts, counts):
