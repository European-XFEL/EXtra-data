"""Interfaces to data from specific instruments
"""
import logging
import numpy as np
import pandas as pd
import re
import xarray

from .exceptions import SourceNameError
from .reader import DataCollection, by_id, by_index
from .writer import FileWriter

log = logging.getLogger(__name__)

MAX_PULSES = 2700




def _check_pulse_selection(pulses):
    """Check and normalise a pulse selection"""
    if not isinstance(pulses, (by_id, by_index)):
        pulses = by_index[pulses]

    val = pulses.value

    if isinstance(pulses.value, slice):
        # Ensure start/stop/step are all real numbers
        start = val.start if (val.start is not None) else 0
        stop = val.stop if (val.stop is not None) else MAX_PULSES
        step = val.step if (val.step is not None) else 1

        if not all(isinstance(s, int) for s in (start, stop, step)):
            raise TypeError("Pulse selection slice must use integers or None")
        if step < 1:
            raise ValueError("Pulse selection slice must have positive step")
        if (start < 0) or (stop < 0):
            raise NotImplementedError("Negative pulse indices not supported")

        return type(pulses)(slice(start, stop, step))

    # Convert everything except slices to numpy arrays
    elif isinstance(pulses.value, int):
        val = np.array([val], dtype=np.uint64)
    else:
        val = np.asarray(val, dtype=np.uint64)

    if (val < 0).any():
        if isinstance(pulses, by_id):
            raise ValueError("Pulse IDs cannot be negative")
        else:
            raise NotImplementedError("Negative pulse indices not supported")

    return type(pulses)(val)


class MultimodDetectorBase:
    """Base class for detectors made of several modules as separate data sources
    """

    _source_re = re.compile(r'(?P<detname>.+)/DET/(\d+)CH')
    # Override in subclass
    _main_data_key = ''  # Key to use for checking data counts match
    module_shape = (0, 0)

    def __init__(self, data: DataCollection, detector_name=None, modules=None,
                 *, min_modules=1):
        if detector_name is None:
            detector_name = self._find_detector_name(data)
        print(' ### DET ', detector_name)
        if min_modules <= 0:
            raise ValueError("min_modules must be a positive integer, not "
                             f"{min_modules!r}")

        source_to_modno = self._identify_sources(data, detector_name, modules)

        data = data.select([(src, '*') for src in source_to_modno])
        self.detector_name = detector_name
        self.source_to_modno = source_to_modno
        print(' ### SRC', self.source_to_modno)

        # pandas' missing-data handling converts the data to floats if there
        # are any gaps - so fill them with 0s and convert back to uint64.
        data_name = 'data.adc' if 'JNGFR' in self.detector_name else 'image.data'
        mod_data_counts = pd.DataFrame({
<<<<<<< HEAD
            src: data.get_data_counts(src, data_name)
=======
            src: data.get_data_counts(src, self._main_data_key)
>>>>>>> 05de22b5
            for src in source_to_modno
        }).fillna(0).astype(np.uint64)

        # Within any train, all modules should have same count or zero
        frame_counts = pd.Series(0, index=mod_data_counts.index, dtype=np.uint64)
        for tid, data_counts in mod_data_counts.iterrows():
            count_vals = set(data_counts) - {0}
            if len(count_vals) > 1:
                raise ValueError(
                    f"Inconsistent frame counts for train {tid}: {count_vals}"
                )
            elif count_vals:
                frame_counts[tid] = count_vals.pop()

        self.data = self._select_trains(data, mod_data_counts, min_modules)

        # This should be a reversible 1-to-1 mapping
        self.modno_to_source = {m: s for (s, m) in source_to_modno.items()}
        assert len(self.modno_to_source) == len(self.source_to_modno)

        train_id_arr = np.asarray(self.data.train_ids)
        split_indices = np.where(np.diff(train_id_arr) != 1)[0] + 1
        self.train_id_chunks = np.split(train_id_arr, split_indices)
        self.frame_counts = frame_counts[train_id_arr]

    @classmethod
    def _find_detector_name(cls, data):
        detector_names = set()
        for source in data.instrument_sources:
            m = cls._source_re.match(source)
            if m:
                detector_names.add(m.group('detname'))
        if not detector_names:
            raise SourceNameError(cls._source_re.pattern)
        elif len(detector_names) > 1:
            raise ValueError(
                "Multiple detectors found in the data: {}. "
                "Pass a name to data.detector() to pick one.".format(
                    ', '.join(repr(n) for n in detector_names)
                )
            )
        return detector_names.pop()

    def _identify_sources(self, data, detector_name, modules=None):
        source_to_modno = {}
        for source in data.instrument_sources:
            m = self._source_re.match(source)
            if m and m.group('detname') == detector_name:
                source_to_modno[source] = int(m.group('modno'))

        if modules is not None:
            source_to_modno = {s: n for (s, n) in source_to_modno.items()
                               if n in modules}

        if not source_to_modno:
            raise SourceNameError(f'{detector_name}/DET/...')

        return source_to_modno

    @classmethod
    def _select_trains(cls, data, mod_data_counts, min_modules):
        modules_present = (mod_data_counts > 0).sum(axis=1)
        mod_data_counts = mod_data_counts[modules_present >= min_modules]
        ntrains = len(mod_data_counts)
        if not ntrains:
            raise ValueError("No data found with >= {} modules present"
                             .format(min_modules))
        log.info("Found %d trains with data for at least %d modules",
                 ntrains, min_modules)
        train_ids = mod_data_counts.index.values
        return data.select_trains(by_id[train_ids])

    @property
    def train_ids(self):
        return self.data.train_ids

    @property
    def frames_per_train(self):
        counts = set(self.frame_counts.unique()) - {0}
        if len(counts) > 1:
            raise ValueError(f"Varying number of frames per train: {counts}")
        return counts.pop()

    def __repr__(self):
        return "<{}: Data interface for detector {!r} with {} modules>".format(
            type(self).__name__, self.detector_name, len(self.source_to_modno),
        )

    @staticmethod
    def _concat(arrays, index, fill_value, astype):
        dtype = arrays[0].dtype if astype is None else np.dtype(astype)
        if fill_value is None:
            fill_value = np.nan if dtype.kind == 'f' else 0
        fill_value = dtype.type(fill_value)

        return xarray.concat(
            [a.astype(dtype, copy=False) for a in arrays],
            pd.Index(index, name='module'),
            fill_value=fill_value
        )

    def get_array(self, key, *, fill_value=None, roi=(), astype=None):
        """Get a labelled array of detector data

        Parameters
        ----------

        key: str
          The data to get, e.g. 'image.data' for pixel values.
        fill_value: int or float, optional
            Value to use for missing values. If None (default) the fill value
            is 0 for integers and np.nan for floats.
        roi: tuple
          Specify e.g. ``np.s_[10:60, 100:200]`` to select pixels within each
          module when reading data. The selection is applied to each individual
          module, so it may only be useful when working with a single module.
        astype: Type
          Data type of the output array. If None (default) the dtype matches the
          input array dtype
        """
        arrays = []
        modnos = []
        for modno, source in sorted(self.modno_to_source.items()):
            arrays.append(self.data.get_array(source, key, roi=roi))
            modnos.append(modno)

        return self._concat(arrays, modnos, fill_value, astype)

    def get_dask_array(self, key, fill_value=None, astype=None):
        """Get a labelled Dask array of detector data
        Parameters
        ----------
        key: str
          The data to get, e.g. 'image.data' for pixel values.
        fill_value: int or float, optional
          Value to use for missing values. If None (default) the fill value is 0
          for integers and np.nan for floats.
        astype: Type
          Data type of the output array. If None (default) the dtype matches the
          input array dtype
        """
        arrays = []
        modnos = []
        for modno, source in sorted(self.modno_to_source.items()):
            modnos.append(modno)
            mod_arr = self.data.get_dask_array(source, key, labelled=True)
            arrays.append(mod_arr)

        return self._concat(arrays, modnos, fill_value, astype)

    def trains(self, require_all=True):
        """Iterate over trains for detector data.

        Parameters
        ----------

        require_all: bool
          If True (default), skip trains where any of the selected detector
          modules are missing data.

        Yields
        ------

        train_data: dict
          A dictionary mapping key names (e.g. ``image.data``) to labelled
          arrays.
        """
        return MPxDetectorTrainIterator(self, require_all=require_all)


class XtdfDetectorBase(MultimodDetectorBase):
    """Common machinery for a group of detectors with similar data format

    AGIPD, DSSC & LPD all store pulse-resolved data in an "image" group,
    with both trains and pulses along the first dimension. This allows a
    different number of frames to be stored for each train, which makes
    access more complicated.
    """
    n_modules = 16
    _main_data_key = 'image.data'

    @staticmethod
    def _select_pulse_ids(pulses, data_pulse_ids):
        """Select pulses by ID across a chunk of trains

        Returns an array or slice of the indexes to include.
        """
        if isinstance(pulses.value, slice):
            if pulses.value == slice(0, MAX_PULSES, 1):
                # All pulses included
                return slice(0, len(data_pulse_ids))
            else:
                s = pulses.value
                desired = np.arange(s.start, s.stop, step=s.step, dtype=np.uint64)
        else:
            desired = pulses.value

        return np.nonzero(np.isin(data_pulse_ids, desired))[0]

    @staticmethod
    def _select_pulse_indices(pulses, firsts, counts):
        """Select pulses by index across a chunk of trains

        Returns an array or slice of the indexes to include.
        """
        if isinstance(pulses.value, slice):
            if pulses.value == slice(0, MAX_PULSES, 1):
                # All pulses included
                return slice(0, counts.sum())
            else:
                s = pulses.value
                desired = np.arange(s.start, s.stop, step=s.step, dtype=np.uint64)
        else:
            desired = pulses.value

        positions = []
        for first, count in zip(firsts, counts):
            train_desired = desired[desired < count]
            positions.append(first + train_desired)

        return np.concatenate(positions)

    def _make_image_index(self, tids, inner_ids, inner_name='pulse'):
        # Overridden in LPD1M for parallel gain mode
        return pd.MultiIndex.from_arrays(
            [tids, inner_ids], names=['train', inner_name]
        )

    @staticmethod
    def _guess_axes(data, train_pulse_ids, unstack_pulses):
        # Raw files have a spurious extra dimension
        if data.ndim >= 2 and data.shape[1] == 1:
            data = data[:, 0]

        # TODO: this assumes we can tell what the axes are just from the
        # number of dimensions. Works for the data we've seen, but we
        # should look for a more reliable way.
        if data.ndim == 4:
            # image.data in raw data
            dims = ['train_pulse', 'data_gain', 'slow_scan', 'fast_scan']
        elif data.ndim == 3:
            # image.data, image.gain, image.mask in calibrated data
            dims = ['train_pulse', 'slow_scan', 'fast_scan']
        else:
            # Everything else seems to be 1D
            dims = ['train_pulse']

        arr = xarray.DataArray(data, {'train_pulse': train_pulse_ids},
                               dims=dims)

        if unstack_pulses:
            # Separate train & pulse dimensions, and arrange dimensions
            # so that the data is contiguous in memory.
            dim_order = train_pulse_ids.names + dims[1:]
            return arr.unstack('train_pulse').transpose(*dim_order)
        else:
            return arr

    def _get_module_pulse_data(self, source, key, pulses, unstack_pulses,
                               inner_index='pulseId', roi=()):
        def get_inner_ids(f, data_slice, ix_name='pulseId'):
            ids = f.file[f'/INSTRUMENT/{source}/{group}/{ix_name}'][
                data_slice
            ]
            # Raw files have a spurious extra dimension
            if ids.ndim >= 2 and ids.shape[1] == 1:
                ids = ids[:, 0]
            return ids

        seq_arrays = []
        data_path = "/INSTRUMENT/{}/{}".format(source, key.replace('.', '/'))
        for f in self.data._source_index[source]:
            group = key.partition('.')[0]
            firsts, counts = f.get_index(source, group)

            for chunk_tids in self.train_id_chunks:
                if chunk_tids[-1] < f.train_ids[0] or chunk_tids[0] > f.train_ids[-1]:
                    # No overlap
                    continue
                first_tid = max(chunk_tids[0], f.train_ids[0])
                first_train_idx = np.nonzero(f.train_ids == first_tid)[0][0]
                last_tid = min(chunk_tids[-1], f.train_ids[-1])
                last_train_idx = np.nonzero(f.train_ids == last_tid)[0][0]
                chunk_firsts = firsts[first_train_idx : last_train_idx + 1]
                chunk_counts = counts[first_train_idx : last_train_idx + 1]
                data_slice = slice(
                    chunk_firsts[0], int(chunk_firsts[-1] + chunk_counts[-1])
                )

                inner_ids = get_inner_ids(f, data_slice, inner_index)

                if isinstance(pulses, by_id):
                    if inner_index == 'pulseId':
                        pulse_id = inner_ids
                    else:
                        pulse_id = get_inner_ids(f, data_slice, 'pulseId')
                    positions = self._select_pulse_ids(pulses, pulse_id)
                else:  # by_index
                    positions = self._select_pulse_indices(
                        pulses, chunk_firsts - data_slice.start, chunk_counts
                    )

                trainids = np.repeat(
                    np.arange(first_tid, last_tid + 1, dtype=np.uint64),
                    chunk_counts.astype(np.intp),
                )
                index = self._make_image_index(
                    trainids, inner_ids, inner_index[:-2]
                )[positions]

                if isinstance(positions, slice):
                    data_positions = slice(
                        int(data_slice.start + positions.start),
                        int(data_slice.start + positions.stop),
                        positions.step
                    )
                else:  # ndarray
                    # h5py fancy indexing needs a list, not an ndarray
                    data_positions = list(data_slice.start + positions)
                    if data_positions == []:
                        # Work around a limitation of h5py
                        # https://github.com/h5py/h5py/issues/1169
                        data_positions = slice(0, 0)

                dset = f.file[data_path]
                if dset.ndim >= 2 and dset.shape[1] == 1:
                    # Ensure ROI applies to pixel dimensions, not the extra
                    # dim in raw data (except AGIPD, where it is data/gain)
                    sel_args = (data_positions, np.s_[:]) + roi
                else:
                    sel_args = (data_positions,) + roi

                data = f.file[data_path][sel_args]

                arr = self._guess_axes(data, index, unstack_pulses)

                seq_arrays.append(arr)

        non_empty = [a for a in seq_arrays if (a.size > 0)]
        if not non_empty:
            if seq_arrays:
                # All per-file arrays are empty, so just return the first one.
                return seq_arrays[0]

            raise Exception(
                "Unable to get data for source {!r}, key {!r}. "
                "Please report an issue so we can investigate"
                    .format(source, key)
            )

        return xarray.concat(
            sorted(non_empty, key=lambda a: a.coords['train'][0]),
            dim=('train' if unstack_pulses else 'train_pulse'),
        )

    def get_array(self, key, pulses=np.s_[:], unstack_pulses=True, *,
                  fill_value=None, subtrain_index='pulseId', roi=(),
                  astype=None):
        """Get a labelled array of detector data

        Parameters
        ----------

        key: str
          The data to get, e.g. 'image.data' for pixel values.
        pulses: slice, array, by_id or by_index
          Select the pulses to include from each train. by_id selects by pulse
          ID, by_index by index within the data being read. The default includes
          all pulses. Only used for per-pulse data.
        unstack_pulses: bool
          Whether to separate train and pulse dimensions.
        fill_value: int or float, optional
          Value to use for missing values. If None (default) the fill value is 0
          for integers and np.nan for floats.
        subtrain_index: str
          Specify 'pulseId' (default) or 'cellId' to label the frames recorded
          within each train. Pulse ID should allow this data to be matched with
          other devices, but depends on how the detector was manually configured
          when the data was taken. Cell ID refers to the memory cell used for
          that frame in the detector hardware.
        roi: tuple
          Specify e.g. ``np.s_[10:60, 100:200]`` to select pixels within each
          module when reading data. The selection is applied to each individual
          module, so it may only be useful when working with a single module.
          For AGIPD raw data, each module records a frame as a 3D array with 2
          entries on the first dimension, for data & gain information, so
          ``roi=np.s_[0]`` will select only the data part of each frame.
        astype: Type
          data type of the output array. If None (default) the dtype matches the
          input array dtype
        """
        if subtrain_index not in {'pulseId', 'cellId'}:
            raise ValueError("subtrain_index must be 'pulseId' or 'cellId'")
        if not isinstance(roi, tuple):
            roi = (roi,)

        if key.startswith('image.'):
            pulses = _check_pulse_selection(pulses)

            arrays, modnos = [], []
            for modno, source in sorted(self.modno_to_source.items()):
                arrays.append(self._get_module_pulse_data(
                    source, key, pulses, unstack_pulses, subtrain_index, roi=roi
                ))
                modnos.append(modno)

            return self._concat(arrays, modnos, fill_value, astype)
        else:
            return super().get_array(
                key, fill_value=fill_value, roi=roi, astype=astype
            )

    def get_dask_array(self, key, subtrain_index='pulseId', fill_value=None,
                       astype=None):
        """Get a labelled Dask array of detector data

        Dask does lazy, parallelised computing, and can work with large data
        volumes. This method doesn't immediately load the data: that only
        happens once you trigger a computation.

        Parameters
        ----------

        key: str
          The data to get, e.g. 'image.data' for pixel values.
        subtrain_index: str, optional
          Specify 'pulseId' (default) or 'cellId' to label the frames recorded
          within each train. Pulse ID should allow this data to be matched with
          other devices, but depends on how the detector was manually configured
          when the data was taken. Cell ID refers to the memory cell used for
          that frame in the detector hardware.
        fill_value: int or float, optional
          Value to use for missing values. If None (default) the fill value is 0
          for integers and np.nan for floats.
        astype: Type, optional
          data type of the output array. If None (default) the dtype matches the
          input array dtype
        """
        if subtrain_index not in {'pulseId', 'cellId'}:
            raise ValueError("subtrain_index must be 'pulseId' or 'cellId'")
        arrays = []
        modnos = []
        for modno, source in sorted(self.modno_to_source.items()):
            modnos.append(modno)
            mod_arr = self.data.get_dask_array(source, key, labelled=True)

            # At present, all the per-pulse data is stored in the 'image' key.
            # If that changes, this check will need to change as well.
            if key.startswith('image.'):
                # Add pulse IDs to create multi-level index
                inner_ix = self.data.get_array(source, 'image.' + subtrain_index)
                # Raw files have a spurious extra dimension
                if inner_ix.ndim >= 2 and inner_ix.shape[1] == 1:
                    inner_ix = inner_ix[:, 0]

                mod_arr = mod_arr.rename({'trainId': 'train_pulse'})

                mod_arr.coords['train_pulse'] = self._make_image_index(
                    mod_arr.coords['train_pulse'].values, inner_ix.values,
                    inner_name=subtrain_index,
                ).set_names('trainId', level=0)
                # This uses 'trainId' where a concrete array from the same class
                # uses 'train'. I didn't notice that inconsistency when I
                # introduced it, and now code may be relying on each name.

            arrays.append(mod_arr)

        return self._concat(arrays, modnos, fill_value, astype)

    def trains(self, pulses=np.s_[:], require_all=True):
        """Iterate over trains for detector data.

        Parameters
        ----------

        pulses: slice, array, by_index or by_id
          Select which pulses to include for each train.
          The default is to include all pulses.
        require_all: bool
          If True (default), skip trains where any of the selected detector
          modules are missing data.

        Yields
        ------

        train_data: dict
          A dictionary mapping key names (e.g. ``image.data``) to labelled
          arrays.
        """
        pulses = _check_pulse_selection(pulses)
        return MPxDetectorTrainIterator(self, pulses, require_all=require_all)

    def write_virtual_cxi(self, filename, fillvalues=None):
        """Write a virtual CXI file to access the detector data.

        The virtual datasets in the file provide a view of the detector
        data as if it was a single huge array, but without copying the data.
        Creating and using virtual datasets requires HDF5 1.10.

        Parameters
        ----------
        filename: str
          The file to be written. Will be overwritten if it already exists.
        fillvalues: dict, optional
            keys are datasets names (one of: data, gain, mask) and associated
            fill value for missing data  (default is np.nan for float arrays and
            zero for integer arrays)
        """
        from .write_cxi import VirtualCXIWriter
        VirtualCXIWriter(self).write(filename, fillvalues=fillvalues)

    def write_frames(self, filename, trains, pulses):
        """Write selected detector frames to a new EuXFEL HDF5 file

        trains and pulses should be 1D arrays of the same length, containing
        train IDs and pulse IDs (corresponding to the pulse IDs recorded by
        the detector). i.e. (trains[i], pulses[i]) identifies one frame.
        """
        if (trains.ndim != 1) or (pulses.ndim != 1):
            raise ValueError("trains & pulses must be 1D arrays")
        inc_tp_ids = zip_trains_pulses(trains, pulses)

        writer = FramesFileWriter(filename, self.data, inc_tp_ids)
        try:
            writer.write()
        finally:
            writer.file.close()


def zip_trains_pulses(trains, pulses):
    """Combine two similar arrays of train & pulse IDs as one struct array
    """
    if trains.shape != pulses.shape:
        raise ValueError(
            f"Train & pulse arrays don't match ({trains.shape} != {pulses.shape})"
        )

    res = np.zeros(trains.shape, dtype=np.dtype([
        ('trainId', np.uint64), ('pulseId', np.uint64)
    ]))
    res['trainId'] = trains
    res['pulseId'] = pulses
    return res


class FramesFileWriter(FileWriter):
    """Write selected detector frames in European XFEL HDF5 format"""
    def __init__(self, path, data, inc_tp_ids):
        super().__init__(path, data)
        self.inc_tp_ids = inc_tp_ids


    def _guess_number_of_storing_entries(self, source, key):
        if source in self.data.instrument_sources and key.startswith("image."):
            # Start with an empty dataset, grow it as we add each file
            return 0
        else:
            return super()._guess_number_of_storing_entries(source, key)

    def copy_image_data(self, source, keys):
        """Copy selected frames of the detector image data"""
        frame_tids_piecewise = []

        src_files = sorted(
            self.data._source_index[source],
            key=lambda fa: fa.train_ids[0]
        )

        for fa in src_files:
            _, counts = fa.get_index(source, 'image')
            file_tids = np.repeat(fa.train_ids, counts.astype(np.intp))
            file_pids = fa.file[f'/INSTRUMENT/{source}/image/pulseId'][:]
            if file_pids.ndim == 2 and file_pids.shape[1] == 1:
                # Raw data has a spurious extra dimension
                file_pids = file_pids[:, 0]

            # Data can have trailing 0s, seemingly
            file_pids = file_pids[:len(file_tids)]
            file_tp_ids = zip_trains_pulses(file_tids, file_pids)

            # indexes of selected frames in datasets under .../image in this file
            ixs = np.isin(file_tp_ids, self.inc_tp_ids).nonzero()[0]
            nframes = ixs.shape[0]

            for key in keys:
                path = f"INSTRUMENT/{source}/{key.replace('.', '/')}"

                dst_ds = self.file[path]
                dst_cursor = dst_ds.shape[0]
                dst_ds.resize(dst_cursor + nframes, axis=0)
                dst_ds[dst_cursor: dst_cursor+nframes] = fa.file[path][ixs]

            frame_tids_piecewise.append(file_tids[ixs])

        frame_tids = np.concatenate(frame_tids_piecewise)
        self._make_index(source, 'image', frame_tids)

    def copy_source(self, source):
        """Copy all the relevant data for one detector source"""
        if source not in self.data.instrument_sources:
            return super().copy_source(source)

        all_keys = self.data.keys_for_source(source)
        img_keys = {k for k in all_keys if k.startswith('image.')}

        for key in sorted(all_keys - img_keys):
            self.copy_dataset(source, key)

        self.copy_image_data(source, sorted(img_keys))


class MPxDetectorTrainIterator:
    """Iterate over trains in detector data, assembling arrays.

    Created by :meth:`DetectorData.trains`.
    """
    def __init__(self, data, pulses=by_index[:], require_all=True):
        self.data = data
        self.pulses = pulses
        self.require_all = require_all
        # {(source, key): (f, dataset)}
        self._datasets_cache = {}

    def _find_data(self, source, key, tid):
        file, ds = self._datasets_cache.get((source, key), (None, None))
        if ds:
            ixs = (file.train_ids == tid).nonzero()[0]
            if ixs.size > 0:
                return file, ixs[0], ds

        data = self.data.data
        path = '/INSTRUMENT/{}/{}'.format(source, key.replace('.', '/'))
        f, pos = data._find_data(source, tid)
        if f is not None:
            ds = f.file[path]
            self._datasets_cache[(source, key)] = (f, ds)
            return f, pos, ds

        return None, None, None

    def _get_slow_data(self, source, key, tid):
        file, pos, ds = self._find_data(source, key, tid)
        if file is None:
            return None

        group = key.partition('.')[0]
        firsts, counts = file.get_index(source, group)
        first, count = firsts[pos], counts[pos]
        if count == 1:
            return xarray.DataArray(ds[first])
        else:
            return xarray.DataArray(ds[first : first + count])

    def _get_pulse_data(self, source, key, tid):
        file, pos, ds = self._find_data(source, key, tid)
        if file is None:
            return None

        group = key.partition('.')[0]
        firsts, counts = file.get_index(source, group)
        first, count = firsts[pos], counts[pos]

        pulse_ids = file.file['/INSTRUMENT/{}/{}/pulseId'.format(source, group)][
            first : first + count
        ]
        # Raw files have a spurious extra dimension
        if pulse_ids.ndim >= 2 and pulse_ids.shape[1] == 1:
            pulse_ids = pulse_ids[:, 0]

        if isinstance(self.pulses, by_id):
            positions = self._select_pulse_ids(pulse_ids)
        else:  # by_index
            positions = self._select_pulse_indices(count)
        pulse_ids = pulse_ids[positions]
        train_ids = np.array([tid] * len(pulse_ids), dtype=np.uint64)
        train_pulse_ids = self.data._make_image_index(train_ids, pulse_ids)

        if isinstance(positions, slice):
            data_positions = slice(
                int(first + positions.start),
                int(first + positions.stop),
                positions.step
            )
        else:  # ndarray
            # h5py fancy indexing needs a list, not an ndarray
            data_positions = list(first + positions)

        return self.data._guess_axes(ds[data_positions], train_pulse_ids, unstack_pulses=True)

    def _select_pulse_ids(self, pulse_ids):
        """Select pulses by ID

        Returns an array or slice of the indexes to include.
        """
        val = self.pulses.value
        N = len(pulse_ids)
        if isinstance(val, slice):
            if val.step == 1:
                after_start = np.nonzero(pulse_ids >= val.start)[0]
                after_stop = np.nonzero(pulse_ids >= val.stop)[0]
                start_ix = after_start[0] if (after_start.size > 0) else N
                stop_ix = after_stop[0] if (after_stop.size > 0) else N
                return slice(start_ix, stop_ix)

            # step != 1
            desired = np.arange(val.start, val.stop, step=val.step, dtype=np.uint64)

        else:
            desired = val

        return np.nonzero(np.isin(pulse_ids, desired))[0]

    def _select_pulse_indices(self, count):
        """Select pulses by index

        Returns an array or slice of the indexes to include.
        """
        val = self.pulses.value
        if isinstance(val, slice):
            return slice(val.start, min(val.stop, count), val.step)

        # ndarray
        return val[val < count]

    def _assemble_data(self, tid):
        key_module_arrays = {}

        for modno, source in sorted(self.data.modno_to_source.items()):

            for key in self.data.data._keys_for_source(source):
                # At present, all the per-pulse data is stored in the 'image' key.
                # If that changes, this check will need to change as well.

                if key.startswith('image.'):
                    mod_data = self._get_pulse_data(source, key, tid)
                else:
                    mod_data = self._get_slow_data(source, key, tid)

                if mod_data is None:
                    continue

                if key not in key_module_arrays:
                    key_module_arrays[key] = [], []
                modnos, data = key_module_arrays[key]
                modnos.append(modno)
                data.append(mod_data)

        # Assemble the data for each key into one xarray
        return {
            k: xarray.concat(data, pd.Index(modnos, name='module'))
            for (k, (modnos, data)) in key_module_arrays.items()
        }

    def __iter__(self):
        for tid in self.data.train_ids:
            tid = int(tid)  # Convert numpy int to regular Python int
            if self.require_all and self.data.data._check_data_missing(tid):
                continue
            yield tid, self._assemble_data(tid)


class AGIPD1M(XtdfDetectorBase):
    """An interface to AGIPD-1M data.

    Parameters
    ----------

    data: DataCollection
      A data collection, e.g. from :func:`.RunDirectory`.
    modules: set of ints, optional
      Detector module numbers to use. By default, all available modules
      are used.
    detector_name: str, optional
      Name of a detector, e.g. 'SPB_DET_AGIPD1M-1'. This is only needed
      if the dataset includes more than one AGIPD detector.
    min_modules: int
      Include trains where at least n modules have data. Default is 1.
    """
    _source_re = re.compile(r'(?P<detname>.+_AGIPD1M.*)/DET/(?P<modno>\d+)CH')
    module_shape = (512, 128)


class AGIPD500K(XtdfDetectorBase):
    """An interface to AGIPD-500K data

    Detector names are like 'HED_DET_AGIPD500K2G', otherwise this is identical
    to :class:`AGIPD1M`.
    """
    _source_re = re.compile(r'(?P<detname>.+_AGIPD500K.*)/DET/(?P<modno>\d+)CH')
    module_shape = (512, 128)
    n_modules = 8


class DSSC1M(XtdfDetectorBase):
    """An interface to DSSC-1M data.

    Parameters
    ----------

    data: DataCollection
      A data collection, e.g. from :func:`.RunDirectory`.
    modules: set of ints, optional
      Detector module numbers to use. By default, all available modules
      are used.
    detector_name: str, optional
      Name of a detector, e.g. 'SCS_DET_DSSC1M-1'. This is only needed
      if the dataset includes more than one DSSC detector.
    min_modules: int
      Include trains where at least n modules have data. Default is 1.
    """
    _source_re = re.compile(r'(?P<detname>.+_DSSC1M.*)/DET/(?P<modno>\d+)CH')
    module_shape = (128, 512)


class LPD1M(XtdfDetectorBase):
    """An interface to LPD-1M data.

    Parameters
    ----------

    data: DataCollection
      A data collection, e.g. from :func:`.RunDirectory`.
    modules: set of ints, optional
      Detector module numbers to use. By default, all available modules
      are used.
    detector_name: str, optional
      Name of a detector, e.g. 'FXE_DET_LPD1M-1'. This is only needed
      if the dataset includes more than one LPD detector.
    min_modules: int
      Include trains where at least n modules have data. Default is 1.
    parallel_gain: bool
      Set to True to read this data as parallel gain data, where high, medium
      and low gain data are stored sequentially within each train. This will
      repeat the pulse & cell IDs from the first 1/3 of each train, and add gain
      stage labels from 0 (high-gain) to 2 (low-gain).
    """
    _source_re = re.compile(r'(?P<detname>.+_LPD1M.*)/DET/(?P<modno>\d+)CH')
    module_shape = (256, 256)

    def __init__(self, data: DataCollection, detector_name=None, modules=None,
                 *, min_modules=1, parallel_gain=False):
        super().__init__(data, detector_name, modules, min_modules=min_modules)

        self.parallel_gain = parallel_gain
        if parallel_gain:
            if ((self.frame_counts % 3) != 0).any():
                raise ValueError(
                    "parallel_gain=True needs the frames in each train to be divisible by 3"
                )

    def _make_image_index(self, tids, inner_ids, inner_name='pulse'):
        if not self.parallel_gain:
            return super()._make_image_index(tids, inner_ids, inner_name)

        # In 'parallel gain' mode, the first 1/3 of pulse/cell IDs in each train
        # are valid, but the remaining 2/3 are junk. So we'll repeat the valid
        # ones 3 times (in inner_ids_fixed). At the same time, we make a gain
        # stage index (0-2), so each frame has a unique entry in the MultiIndex
        # (train ID, gain, pulse/cell ID)
        gain = np.zeros_like(inner_ids, dtype=np.uint8)
        inner_ids_fixed = np.zeros_like(inner_ids)

        _, firsts, counts = np.unique(tids, return_index=True, return_counts=True)
        for ix, frames in zip(firsts, counts):  # Iterate through trains
            n_per_gain_stage = int(frames // 3)
            train_inner_ids = inner_ids[ix: ix + n_per_gain_stage]
            for stage in range(3):
                start = ix + (stage * n_per_gain_stage)
                end = start + n_per_gain_stage
                gain[start:end] = stage
                inner_ids_fixed[start:end] = train_inner_ids

        return pd.MultiIndex.from_arrays(
            [tids, gain, inner_ids_fixed], names=['train', 'gain', inner_name]
        )


class JUNGFRAU(MultimodDetectorBase):
    """An interface to JUNGFRAU data.

    Parameters
    ----------

    data: DataCollection
      A data collection, e.g. from :func:`.RunDirectory`.
    modules: set of ints, optional
      Detector module numbers to use. By default, all available modules
      are used.
    detector_name: str, optional
      Name of a detector, e.g. 'SPB_IRDA_JNGFR'. This is only needed
      if the dataset includes more than one JUNGFRAU detector.
    min_modules: int
      Include trains where at least n modules have data. Default is 1.
    """
    # We appear to have a few different formats for source names:
    # SPB_IRDA_JNGFR/DET/MODULE_1:daqOutput  (e.g. in p 2566, r 61)
    # SPB_IRDA_JF4M/DET/JNGFR03:daqOutput    (e.g. in p 2732, r 12)
    # FXE_XAD_JF1M/DET/RECEIVER-1
    _source_re = re.compile(
        r'(?P<detname>.+_(JNGFR|JF[14]M))/DET/(MODULE_|RECEIVER-|JNGFR)(?P<modno>\d+)'
    )
    _main_data_key = 'data.adc'
    module_shape = (512, 1024)

    @staticmethod
    def _label_dims(arr):
        # Label dimensions to match the AGIPD/DSSC/LPD data access
        ndim_pertrain = arr.ndim
        if 'trainId' in arr.dims:
            arr = arr.rename({'trainId': 'train'})
            ndim_pertrain = arr.ndim - 1

        if ndim_pertrain == 4:
            arr = arr.rename({
                'dim_0': 'pulse', 'dim_1': 'slow_scan', 'dim_2': 'fast_scan'
            })
        elif ndim_pertrain == 2:
            arr = arr.rename({'dim_0': 'pulse'})
        return arr

    def get_array(self, key, *, fill_value=None, roi=(), astype=None):
        """Get a labelled array of detector data

        Parameters
        ----------

        key: str
          The data to get, e.g. 'data.adc' for pixel values.
        fill_value: int or float, optional
            Value to use for missing values. If None (default) the fill value
            is 0 for integers and np.nan for floats.
        roi: tuple
          Specify e.g. ``np.s_[:, 10:60, 100:200]`` to select data within each
          module & each train when reading data. The first dimension is pulses,
          then there are two pixel dimensions. The same selection is applied
          to data from each module, so selecting pixels may only make sense if
          you're using a single module.
        astype: Type
          data type of the output array. If None (default) the dtype matches the
          input array dtype
        """
        arr = super().get_array(key, fill_value=fill_value, roi=roi, astype=astype)
        return self._label_dims(arr)

    def get_dask_array(self, key, fill_value=None, astype=None):
        """Get a labelled Dask array of detector data

        Dask does lazy, parallelised computing, and can work with large data
        volumes. This method doesn't immediately load the data: that only
        happens once you trigger a computation.

        Parameters
        ----------

        key: str
          The data to get, e.g. 'data.adc' for pixel values.
        fill_value: int or float, optional
          Value to use for missing values. If None (default) the fill value
          is 0 for integers and np.nan for floats.
        astype: Type
          data type of the output array. If None (default) the dtype matches the
          input array dtype
        """
        arr = super().get_dask_array(key, fill_value=fill_value, astype=astype)
        return self._label_dims(arr)

    def trains(self, require_all=True):
        """Iterate over trains for detector data.

        Parameters
        ----------

        require_all: bool
          If True (default), skip trains where any of the selected detector
          modules are missing data.

        Yields
        ------

        train_data: dict
          A dictionary mapping key names (e.g. 'data.adc') to labelled
          arrays.
        """
        for tid, d in super().trains(require_all=require_all):
            yield tid, {k: self._label_dims(a) for (k, a) in d.items()}


def identify_multimod_detectors(
        data, detector_name=None, *, single=False, clses=None
):
    """Identify multi-module detectors in the data

    Various detectors record data in a similar format, and we often want to
    process whichever detector was used in a run. This tries to identify the
    detector, so a user doesn't have to specify it manually.

    If ``single=True``, this returns a tuple of (detector_name, access_class),
    throwing ``ValueError`` if there isn't exactly 1 detector found.
    If ``single=False``, it returns a set of these tuples.

    *clses* may be a list of acceptable detector classes to check.
    """
<<<<<<< HEAD
    _source_re = re.compile(r'(?P<detname>(.+)_LPD1M(.*))/DET/(\d+)CH')
    module_shape = (256, 256)


class JUNGFRAU(MPxDetectorBase):
    """An interface to JUNGFRAU data.

    Parameters
    ----------

    data: DataCollection
      A data collection, e.g. from RunDirectory.
    modules: set of ints, optional
      Detector module numbers to use. By default, all available modules
      are used.
    detector_name: str, optional
      Name of a detector, e.g. 'SPB_IRDA_JNGFR'. This is only needed
      if the dataset includes more than one JUNGFRAU detector.
    min_modules: int
      Include trains where at least n modules have data. Default is 1.
    """
    _source_re = re.compile(r'(?P<detname>(.+)_JNGFR(.*))/DET/MODULE_(\d+)')
    module_shape = (1024, 512)

    @staticmethod
    def _identify_sources(data, detector_name=None, modules=None):
        detector_re = re.compile(re.escape(detector_name) + r'/DET/MODULE_(\d+)')
        source_to_modno = {}
        for source in data.instrument_sources:
            m = detector_re.match(source)
            if m:
                source_to_modno[source] = int(m.group(1))

        if modules is not None:
            source_to_modno = {s: n for (s, n) in source_to_modno.items()
                               if n in modules}

        if not source_to_modno:
            raise SourceNameError(detector_re.pattern)

        return source_to_modno
=======
    if clses is None:
        clses = [AGIPD1M, DSSC1M, LPD1M]

    res = set()
    for cls in clses:
        for source in data.instrument_sources:
            m = cls._source_re.match(source)
            if m:
                name = m.group('detname')
                if (detector_name is None) or (name == detector_name):
                    res.add((name, cls))

    if single:
        if len(res) < 1:
            raise ValueError("No detector sources identified in the data")
        elif len(res) > 1:
            raise ValueError("Multiple detectors identified: {}".format(
                ", ".join(name for (name, _) in res)
            ))
        return res.pop()

    return res
>>>>>>> 05de22b5
<|MERGE_RESOLUTION|>--- conflicted
+++ resolved
@@ -81,13 +81,8 @@
 
         # pandas' missing-data handling converts the data to floats if there
         # are any gaps - so fill them with 0s and convert back to uint64.
-        data_name = 'data.adc' if 'JNGFR' in self.detector_name else 'image.data'
         mod_data_counts = pd.DataFrame({
-<<<<<<< HEAD
-            src: data.get_data_counts(src, data_name)
-=======
             src: data.get_data_counts(src, self._main_data_key)
->>>>>>> 05de22b5
             for src in source_to_modno
         }).fillna(0).astype(np.uint64)
 
@@ -1090,49 +1085,6 @@
 
     *clses* may be a list of acceptable detector classes to check.
     """
-<<<<<<< HEAD
-    _source_re = re.compile(r'(?P<detname>(.+)_LPD1M(.*))/DET/(\d+)CH')
-    module_shape = (256, 256)
-
-
-class JUNGFRAU(MPxDetectorBase):
-    """An interface to JUNGFRAU data.
-
-    Parameters
-    ----------
-
-    data: DataCollection
-      A data collection, e.g. from RunDirectory.
-    modules: set of ints, optional
-      Detector module numbers to use. By default, all available modules
-      are used.
-    detector_name: str, optional
-      Name of a detector, e.g. 'SPB_IRDA_JNGFR'. This is only needed
-      if the dataset includes more than one JUNGFRAU detector.
-    min_modules: int
-      Include trains where at least n modules have data. Default is 1.
-    """
-    _source_re = re.compile(r'(?P<detname>(.+)_JNGFR(.*))/DET/MODULE_(\d+)')
-    module_shape = (1024, 512)
-
-    @staticmethod
-    def _identify_sources(data, detector_name=None, modules=None):
-        detector_re = re.compile(re.escape(detector_name) + r'/DET/MODULE_(\d+)')
-        source_to_modno = {}
-        for source in data.instrument_sources:
-            m = detector_re.match(source)
-            if m:
-                source_to_modno[source] = int(m.group(1))
-
-        if modules is not None:
-            source_to_modno = {s: n for (s, n) in source_to_modno.items()
-                               if n in modules}
-
-        if not source_to_modno:
-            raise SourceNameError(detector_re.pattern)
-
-        return source_to_modno
-=======
     if clses is None:
         clses = [AGIPD1M, DSSC1M, LPD1M]
 
@@ -1154,5 +1106,4 @@
             ))
         return res.pop()
 
-    return res
->>>>>>> 05de22b5
+    return res