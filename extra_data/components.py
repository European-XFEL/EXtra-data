--- conflicted
+++ resolved
@@ -329,10 +329,6 @@
             dim=('train' if unstack_pulses else 'train_pulse'),
         )
 
-<<<<<<< HEAD
-    def get_array(self, key, pulses=np.s_[:], unstack_pulses=True, *,
-                  subtrain_index='pulseId'):
-=======
     @staticmethod
     def _fill_value(value, dtype):
         if value is None:
@@ -345,9 +341,8 @@
         value = dtype.type(value)
         return value
 
-    def get_array(self, key, pulses=np.s_[:], unstack_pulses=True,
-                  fill_value=None):
->>>>>>> 7b833034
+    def get_array(self, key, pulses=np.s_[:], unstack_pulses=True, *,
+                  fill_value=None, subtrain_index='pulseId'):
         """Get a labelled array of detector data
 
         Parameters
@@ -361,18 +356,15 @@
           all pulses. Only used for per-train data.
         unstack_pulses: bool
           Whether to separate train and pulse dimensions.
-<<<<<<< HEAD
+        fill_value: int or float, optional
+            Value to use for missing values. If None (default) the fill value
+            is 0 for integers and np.nan for floats.
         subtrain_index: str
           Specify 'pulseId' (default) or 'cellId' to label the frames recorded
           within each train. Pulse ID should allow this data to be matched with
           other devices, but depends on how the detector was manually configured
           when the data was taken. Cell ID refers to the memory cell used for
           that frame in the detector hardware.
-=======
-        fill_value: int or float, optional
-            Value to use for missing values. If None (default) the fill value
-            is 0 for integers and np.nan for floats.
->>>>>>> 7b833034
         """
         if subtrain_index not in {'pulseId', 'cellId'}:
             raise ValueError("subtrain_index must be 'pulseId' or 'cellId'")
