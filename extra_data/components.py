"""Interfaces to data from specific instruments
"""
import logging
import numpy as np
import pandas as pd
import re
import xarray

from .exceptions import SourceNameError
from .reader import DataCollection, by_id, by_index
from .writer import FileWriter

log = logging.getLogger(__name__)

MAX_PULSES = 2700


def _guess_axes(data, train_pulse_ids, unstack_pulses):
    # Raw files have a spurious extra dimension
    if data.ndim >= 2 and data.shape[1] == 1:
        data = data[:, 0]

    # TODO: this assumes we can tell what the axes are just from the
    # number of dimensions. Works for the data we've seen, but we
    # should look for a more reliable way.
    if data.ndim == 4:
        # image.data in raw data
        dims = ['train_pulse', 'data_gain', 'slow_scan', 'fast_scan']
    elif data.ndim == 3:
        # image.data, image.gain, image.mask in calibrated data
        dims = ['train_pulse', 'slow_scan', 'fast_scan']
    else:
        # Everything else seems to be 1D
        dims = ['train_pulse']

    arr = xarray.DataArray(data, {'train_pulse': train_pulse_ids}, dims=dims)

    if unstack_pulses:
        # Separate train & pulse dimensions, and arrange dimensions
        # so that the data is contiguous in memory.
        dim_order = ['train', 'pulse'] + dims[1:]
        return arr.unstack('train_pulse').transpose(*dim_order)
    else:
        return arr


def _check_pulse_selection(pulses):
    """Check and normalise a pulse selection"""
    if not isinstance(pulses, (by_id, by_index)):
        pulses = by_index[pulses]

    val = pulses.value

    if isinstance(pulses.value, slice):
        # Ensure start/stop/step are all real numbers
        start = val.start if (val.start is not None) else 0
        stop = val.stop if (val.stop is not None) else MAX_PULSES
        step = val.step if (val.step is not None) else 1

        if not all(isinstance(s, int) for s in (start, stop, step)):
            raise TypeError("Pulse selection slice must use integers or None")
        if step < 1:
            raise ValueError("Pulse selection slice must have positive step")
        if (start < 0) or (stop < 0):
            raise NotImplementedError("Negative pulse indices not supported")

        return type(pulses)(slice(start, stop, step))

    # Convert everything except slices to numpy arrays
    elif isinstance(pulses.value, int):
        val = np.array([val], dtype=np.uint64)
    else:
        val = np.asarray(val, dtype=np.uint64)

    if (val < 0).any():
        if isinstance(pulses, by_id):
            raise ValueError("Pulse IDs cannot be negative")
        else:
            raise NotImplementedError("Negative pulse indices not supported")

    return type(pulses)(val)


class MPxDetectorBase:
    """Base class for megapixel detectors (AGIPD, LPD)
    """

    _source_re = re.compile(r'(?P<detname>.+)/DET/(\d+)CH')
    n_modules = 16
    # Override in subclass
    module_shape = (0, 0)

    def __init__(self, data: DataCollection, detector_name=None, modules=None,
                 *, min_modules=1):
        if detector_name is None:
            detector_name = self._find_detector_name(data)
        if min_modules <= 0:
            raise ValueError("min_modules must be a positive integer, not "
                             f"{min_modules!r}")

        source_to_modno = self._identify_sources(data, detector_name, modules)

        data = data.select([(src, '*') for src in source_to_modno])
        self.detector_name = detector_name
        self.source_to_modno = source_to_modno

        # pandas' missing-data handling converts the data to floats if there
        # are any gaps - so fill them with 0s and convert back to uint64.
        mod_data_counts = pd.DataFrame({
            src: data.get_data_counts(src, 'image.data')
            for src in source_to_modno
        }).fillna(0).astype(np.uint64)

        # Within any train, all modules should have same count or zero
        frame_counts = pd.Series(0, index=mod_data_counts.index, dtype=np.uint64)
        for tid, data_counts in mod_data_counts.iterrows():
            count_vals = set(data_counts) - {0}
            if len(count_vals) > 1:
                raise ValueError(
                    f"Inconsistent frame counts for train {tid}: {count_vals}"
                )
            elif count_vals:
                frame_counts[tid] = count_vals.pop()

        self.data = self._select_trains(data, mod_data_counts, min_modules)

        # This should be a reversible 1-to-1 mapping
        self.modno_to_source = {m: s for (s, m) in source_to_modno.items()}
        assert len(self.modno_to_source) == len(self.source_to_modno)

        train_id_arr = np.asarray(self.data.train_ids)
        split_indices = np.where(np.diff(train_id_arr) != 1)[0] + 1
        self.train_id_chunks = np.split(train_id_arr, split_indices)
        self.frame_counts = frame_counts[train_id_arr]

    @classmethod
    def _find_detector_name(cls, data):
        detector_names = set()
        for source in data.instrument_sources:
            m = cls._source_re.match(source)
            if m:
                detector_names.add(m.group(1))
        if not detector_names:
            raise SourceNameError(cls._source_re.pattern)
        elif len(detector_names) > 1:
            raise ValueError(
                "Multiple detectors found in the data: {}. "
                "Pass a name to data.detector() to pick one.".format(
                    ', '.join(repr(n) for n in detector_names)
                )
            )
        return detector_names.pop()

    @staticmethod
    def _identify_sources(data, detector_name=None, modules=None):
        detector_re = re.compile(re.escape(detector_name) + r'/DET/(\d+)CH')
        source_to_modno = {}
        for source in data.instrument_sources:
            m = detector_re.match(source)
            if m:
                source_to_modno[source] = int(m.group(1))

        if modules is not None:
            source_to_modno = {s: n for (s, n) in source_to_modno.items()
                               if n in modules}

        if not source_to_modno:
            raise SourceNameError(detector_re.pattern)

        return source_to_modno

    @classmethod
    def _select_trains(cls, data, mod_data_counts, min_modules):
        modules_present = (mod_data_counts > 0).sum(axis=1)
        mod_data_counts = mod_data_counts[modules_present >= min_modules]
        ntrains = len(mod_data_counts)
        if not ntrains:
            raise ValueError("No data found with >= {} modules present"
                             .format(min_modules))
        log.info("Found %d trains with data for at least %d modules",
                 ntrains, min_modules)
        train_ids = mod_data_counts.index.values
        return data.select_trains(by_id[train_ids])

    @property
    def train_ids(self):
        return self.data.train_ids

    @property
    def frames_per_train(self):
        counts = set(self.frame_counts.unique()) - {0}
        if len(counts) > 1:
            raise ValueError(f"Varying number of frames per train: {counts}")
        return counts.pop()

    def __repr__(self):
        return "<{}: Data interface for detector {!r} with {} modules>".format(
            type(self).__name__, self.detector_name, len(self.source_to_modno),
        )

    @staticmethod
    def _select_pulse_ids(pulses, data_pulse_ids):
        """Select pulses by ID across a chunk of trains

        Returns an array or slice of the indexes to include.
        """
        if isinstance(pulses.value, slice):
            if pulses.value == slice(0, MAX_PULSES, 1):
                # All pulses included
                return slice(0, len(data_pulse_ids))
            else:
                s = pulses.value
                desired = np.arange(s.start, s.stop, step=s.step, dtype=np.uint64)
        else:
            desired = pulses.value

        return np.nonzero(np.isin(data_pulse_ids, desired))[0]

    @staticmethod
    def _select_pulse_indices(pulses, firsts, counts):
        """Select pulses by index across a chunk of trains

        Returns an array or slice of the indexes to include.
        """
        if isinstance(pulses.value, slice):
            if pulses.value == slice(0, MAX_PULSES, 1):
                # All pulses included
                return slice(0, counts.sum())
            else:
                s = pulses.value
                desired = np.arange(s.start, s.stop, step=s.step, dtype=np.uint64)
        else:
            desired = pulses.value

        positions = []
        for first, count in zip(firsts, counts):
            train_desired = desired[desired < count]
            positions.append(first + train_desired)

        return np.concatenate(positions)

    def _get_module_pulse_data(self, source, key, pulses, unstack_pulses):
        seq_arrays = []
        data_path = "/INSTRUMENT/{}/{}".format(source, key.replace('.', '/'))
        for f in self.data._source_index[source]:
            group = key.partition('.')[0]
            firsts, counts = f.get_index(source, group)

            for chunk_tids in self.train_id_chunks:
                if chunk_tids[-1] < f.train_ids[0] or chunk_tids[0] > f.train_ids[-1]:
                    # No overlap
                    continue
                first_tid = max(chunk_tids[0], f.train_ids[0])
                first_train_idx = np.nonzero(f.train_ids == first_tid)[0][0]
                last_tid = min(chunk_tids[-1], f.train_ids[-1])
                last_train_idx = np.nonzero(f.train_ids == last_tid)[0][0]
                chunk_firsts = firsts[first_train_idx : last_train_idx + 1]
                chunk_counts = counts[first_train_idx : last_train_idx + 1]
                data_slice = slice(
                    chunk_firsts[0], int(chunk_firsts[-1] + chunk_counts[-1])
                )
                trainids = np.repeat(
                    np.arange(first_tid, last_tid + 1, dtype=np.uint64),
                    chunk_counts.astype(np.intp),
                )
                pulse_id = f.file['/INSTRUMENT/{}/{}/pulseId'.format(source, group)][
                    data_slice
                ]
                # Raw files have a spurious extra dimension
                if pulse_id.ndim >= 2 and pulse_id.shape[1] == 1:
                    pulse_id = pulse_id[:, 0]

                if isinstance(pulses, by_id):
                    positions = self._select_pulse_ids(pulses, pulse_id)
                else:  # by_index
                    positions = self._select_pulse_indices(
                        pulses, chunk_firsts - data_slice.start, chunk_counts
                    )

                trainids = trainids[positions]
                pulse_id = pulse_id[positions]
                index = pd.MultiIndex.from_arrays(
                    [trainids, pulse_id], names=['train', 'pulse']
                )

                if isinstance(positions, slice):
                    data_positions = slice(
                        int(data_slice.start + positions.start),
                        int(data_slice.start + positions.stop),
                        positions.step
                    )
                else:  # ndarray
                    # h5py fancy indexing needs a list, not an ndarray
                    data_positions = list(data_slice.start + positions)
                    if data_positions == []:
                        # Work around a limitation of h5py
                        # https://github.com/h5py/h5py/issues/1169
                        data_positions = slice(0, 0)

                data = f.file[data_path][data_positions]

                arr = _guess_axes(data, index, unstack_pulses)

                seq_arrays.append(arr)

        non_empty = [a for a in seq_arrays if (a.size > 0)]
        if not non_empty:
            if seq_arrays:
                # All per-file arrays are empty, so just return the first one.
                return seq_arrays[0]

            raise Exception(
                "Unable to get data for source {!r}, key {!r}. "
                "Please report an issue so we can investigate"
                    .format(source, key)
            )

        return xarray.concat(
            sorted(non_empty, key=lambda a: a.coords['train'][0]),
            dim=('train' if unstack_pulses else 'train_pulse'),
        )

<<<<<<< HEAD
    def get_array(self, key, pulses=np.s_[:]):
=======
    def get_array(self, key, pulses=by_index[:], unstack_pulses=True):
>>>>>>> 1966a028
        """Get a labelled array of detector data

        Parameters
        ----------

        key: str
          The data to get, e.g. 'image.data' for pixel values.
        pulses: slice, array, by_id or by_index
          Select the pulses to include from each train. by_id selects by pulse
          ID, by_index by index within the data being read. The default includes
          all pulses. Only used for per-train data.
        unstack_pulses: bool
          Whether to separate train and pulse dimensions.
        """
        pulses = _check_pulse_selection(pulses)

        arrays = []
        modnos = []
        for modno, source in sorted(self.modno_to_source.items()):
            # At present, all the per-pulse data is stored in the 'image' key.
            # If that changes, this check will need to change as well.
            if key.startswith('image.'):
                arrays.append(self._get_module_pulse_data(
                    source, key, pulses, unstack_pulses))
            else:
                arrays.append(self.data.get_array(source, key))
            modnos.append(modno)

        return xarray.concat(arrays, pd.Index(modnos, name='module'))

    def get_dask_array(self, key, subtrain_index='pulseId'):
        """Get a labelled Dask array of detector data

        Dask does lazy, parallelised computing, and can work with large data
        volumes. This method doesn't immediately load the data: that only
        happens once you trigger a computation.

        Parameters
        ----------

        key: str
          The data to get, e.g. 'image.data' for pixel values.
        subtrain_index: str
          Specify 'pulseId' (default) or 'cellId' to label the frames recorded
          within each train. Pulse ID should allow this data to be matched with
          other devices, but depends on how the detector was manually configured
          when the data was taken. Cell ID refers to the memory cell used for
          that frame in the detector hardware.
        """
        if subtrain_index not in {'pulseId', 'cellId'}:
            raise ValueError("subtrain_index must be 'pulseId' or 'cellId'")
        arrays = []
        modnos = []
        for modno, source in sorted(self.modno_to_source.items()):
            modnos.append(modno)
            mod_arr = self.data.get_dask_array(source, key, labelled=True)

            # At present, all the per-pulse data is stored in the 'image' key.
            # If that changes, this check will need to change as well.
            if key.startswith('image.'):
                # Add pulse IDs to create multi-level index
                inner_ix = self.data.get_array(source, 'image.' + subtrain_index)
                # Raw files have a spurious extra dimension
                if inner_ix.ndim >= 2 and inner_ix.shape[1] == 1:
                    inner_ix = inner_ix[:, 0]

                mod_arr = mod_arr.rename({'trainId': 'train_pulse'})

                mod_arr.coords['train_pulse'] = pd.MultiIndex.from_arrays(
                    [mod_arr.coords['train_pulse'], inner_ix],
                    names=['trainId', subtrain_index]
                )

            arrays.append(mod_arr)

        return xarray.concat(arrays, pd.Index(modnos, name='module'))

    def trains(self, pulses=np.s_[:]):
        """Iterate over trains for detector data.

        Parameters
        ----------

        pulses: slice, array, by_index or by_id
          Select which pulses to include for each train.
          The default is to include all pulses.

        Yields
        ------

        train_data: dict
          A dictionary mapping key names (e.g. ``image.data``) to labelled
          arrays.
        """
        pulses = _check_pulse_selection(pulses)
        return MPxDetectorTrainIterator(self, pulses)

    def write_virtual_cxi(self, filename, fillvalues=None):
        """Write a virtual CXI file to access the detector data.

        The virtual datasets in the file provide a view of the detector
        data as if it was a single huge array, but without copying the data.
        Creating and using virtual datasets requires HDF5 1.10.

        Parameters
        ----------
        filename: str
          The file to be written. Will be overwritten if it already exists.
        fillvalues: dict, optional
            keys are datasets names (one of: data, gain, mask) and associated
            fill value for missing data  (default is np.nan for float arrays and
            zero for integer arrays)
        """
        from .write_cxi import VirtualCXIWriter
        VirtualCXIWriter(self).write(filename, fillvalues=fillvalues)

    def write_frames(self, filename, trains, pulses):
        """Write selected detector frames to a new EuXFEL HDF5 file

        trains and pulses should be 1D arrays of the same length, containing
        train IDs and pulse IDs (corresponding to the pulse IDs recorded by
        the detector). i.e. (trains[i], pulses[i]) identifies one frame.
        """
        if (trains.ndim != 1) or (pulses.ndim != 1):
            raise ValueError("trains & pulses must be 1D arrays")
        inc_tp_ids = zip_trains_pulses(trains, pulses)

        writer = FramesFileWriter(filename, self.data, inc_tp_ids)
        try:
            writer.write()
        finally:
            writer.file.close()


def zip_trains_pulses(trains, pulses):
    """Combine two similar arrays of train & pulse IDs as one struct array
    """
    if trains.shape != pulses.shape:
        raise ValueError(
            f"Train & pulse arrays don't match ({trains.shape} != {pulses.shape})"
        )

    res = np.zeros(trains.shape, dtype=np.dtype([
        ('trainId', np.uint64), ('pulseId', np.uint64)
    ]))
    res['trainId'] = trains
    res['pulseId'] = pulses
    return res


class FramesFileWriter(FileWriter):
    """Write selected detector frames in European XFEL HDF5 format"""
    def __init__(self, path, data, inc_tp_ids):
        super().__init__(path, data)
        self.inc_tp_ids = inc_tp_ids


    def _guess_number_of_storing_entries(self, source, key):
        if source in self.data.instrument_sources and key.startswith("image."):
            # Start with an empty dataset, grow it as we add each file
            return 0
        else:
            return super()._guess_number_of_storing_entries(source, key)

    def copy_image_data(self, source, keys):
        """Copy selected frames of the detector image data"""
        frame_tids_piecewise = []

        src_files = sorted(
            self.data._source_index[source],
            key=lambda fa: fa.train_ids[0]
        )

        for fa in src_files:
            _, counts = fa.get_index(source, 'image')
            file_tids = np.repeat(fa.train_ids, counts.astype(np.intp))
            file_pids = fa.file[f'/INSTRUMENT/{source}/image/pulseId'][:]
            if file_pids.ndim == 2 and file_pids.shape[1] == 1:
                # Raw data has a spurious extra dimension
                file_pids = file_pids[:, 0]

            # Data can have trailing 0s, seemingly
            file_pids = file_pids[:len(file_tids)]
            file_tp_ids = zip_trains_pulses(file_tids, file_pids)

            # indexes of selected frames in datasets under .../image in this file
            ixs = np.isin(file_tp_ids, self.inc_tp_ids).nonzero()[0]
            nframes = ixs.shape[0]

            for key in keys:
                path = f"INSTRUMENT/{source}/{key.replace('.', '/')}"

                dst_ds = self.file[path]
                dst_cursor = dst_ds.shape[0]
                dst_ds.resize(dst_cursor + nframes, axis=0)
                dst_ds[dst_cursor: dst_cursor+nframes] = fa.file[path][ixs]

            frame_tids_piecewise.append(file_tids[ixs])

        frame_tids = np.concatenate(frame_tids_piecewise)
        self._make_index(source, 'image', frame_tids)

    def copy_source(self, source):
        """Copy all the relevant data for one detector source"""
        if source not in self.data.instrument_sources:
            return super().copy_source(source)

        all_keys = self.data.keys_for_source(source)
        img_keys = {k for k in all_keys if k.startswith('image.')}

        for key in sorted(all_keys - img_keys):
            self.copy_dataset(source, key)

        self.copy_image_data(source, sorted(img_keys))


class MPxDetectorTrainIterator:
    """Iterate over trains in detector data, assembling arrays.

    Created by :meth:`DetectorData.trains`.
    """
    def __init__(self, data, pulses=by_index[:], require_all=True):
        self.data = data
        self.pulses = pulses
        self.require_all = require_all
        # {(source, key): (f, dataset)}
        self._datasets_cache = {}

    def _find_data(self, source, key, tid):
        file, ds = self._datasets_cache.get((source, key), (None, None))
        if ds:
            ixs = (file.train_ids == tid).nonzero()[0]
            if ixs.size > 0:
                return file, ixs[0], ds

        data = self.data.data
        path = '/INSTRUMENT/{}/{}'.format(source, key.replace('.', '/'))
        f, pos = data._find_data(source, tid)
        if f is not None:
            ds = f.file[path]
            self._datasets_cache[(source, key)] = (f, ds)
            return f, pos, ds

        return None, None, None

    def _get_slow_data(self, source, key, tid):
        file, pos, ds = self._find_data(source, key, tid)
        if file is None:
            return None

        group = key.partition('.')[0]
        firsts, counts = file.get_index(source, group)
        first, count = firsts[pos], counts[pos]
        if count == 1:
            return xarray.DataArray(ds[first])
        else:
            return xarray.DataArray(ds[first : first + count])

    def _get_pulse_data(self, source, key, tid):
        file, pos, ds = self._find_data(source, key, tid)
        if file is None:
            return None

        group = key.partition('.')[0]
        firsts, counts = file.get_index(source, group)
        first, count = firsts[pos], counts[pos]

        pulse_ids = file.file['/INSTRUMENT/{}/{}/pulseId'.format(source, group)][
            first : first + count
        ]
        # Raw files have a spurious extra dimension
        if pulse_ids.ndim >= 2 and pulse_ids.shape[1] == 1:
            pulse_ids = pulse_ids[:, 0]

        if isinstance(self.pulses, by_id):
            positions = self._select_pulse_ids(pulse_ids)
        else:  # by_index
            positions = self._select_pulse_indices(count)
        pulse_ids = pulse_ids[positions]
        train_ids = np.array([tid] * len(pulse_ids), dtype=np.uint64)
        train_pulse_ids = pd.MultiIndex.from_arrays(
            [train_ids, pulse_ids], names=['train', 'pulse']
        )

        if isinstance(positions, slice):
            data_positions = slice(
                int(first + positions.start),
                int(first + positions.stop),
                positions.step
            )
        else:  # ndarray
            # h5py fancy indexing needs a list, not an ndarray
            data_positions = list(first + positions)

        return _guess_axes(ds[data_positions], train_pulse_ids, unstack_pulses=True)

    def _select_pulse_ids(self, pulse_ids):
        """Select pulses by ID

        Returns an array or slice of the indexes to include.
        """
        val = self.pulses.value
        N = len(pulse_ids)
        if isinstance(val, slice):
            if val.step == 1:
                after_start = np.nonzero(pulse_ids >= val.start)[0]
                after_stop = np.nonzero(pulse_ids >= val.stop)[0]
                start_ix = after_start[0] if (after_start.size > 0) else N
                stop_ix = after_stop[0] if (after_stop.size > 0) else N
                return slice(start_ix, stop_ix)

            # step != 1
            desired = np.arange(val.start, val.stop, step=val.step, dtype=np.uint64)

        else:
            desired = val

        return np.nonzero(np.isin(pulse_ids, desired))[0]

    def _select_pulse_indices(self, count):
        """Select pulses by index

        Returns an array or slice of the indexes to include.
        """
        val = self.pulses.value
        if isinstance(val, slice):
            return slice(val.start, min(val.stop, count), val.step)

        # ndarray
        return val[val < count]

    def _assemble_data(self, tid):
        key_module_arrays = {}

        for modno, source in sorted(self.data.modno_to_source.items()):

            for key in self.data.data._keys_for_source(source):
                # At present, all the per-pulse data is stored in the 'image' key.
                # If that changes, this check will need to change as well.

                if key.startswith('image.'):
                    mod_data = self._get_pulse_data(source, key, tid)
                else:
                    mod_data = self._get_slow_data(source, key, tid)

                if mod_data is None:
                    continue

                if key not in key_module_arrays:
                    key_module_arrays[key] = [], []
                modnos, data = key_module_arrays[key]
                modnos.append(modno)
                data.append(mod_data)

        # Assemble the data for each key into one xarray
        return {
            k: xarray.concat(data, pd.Index(modnos, name='module'))
            for (k, (modnos, data)) in key_module_arrays.items()
        }

    def __iter__(self):
        for tid in self.data.train_ids:
            tid = int(tid)  # Convert numpy int to regular Python int
            if self.require_all and self.data.data._check_data_missing(tid):
                continue
            yield tid, self._assemble_data(tid)


class AGIPD1M(MPxDetectorBase):
    """An interface to AGIPD-1M data.

    Parameters
    ----------

    data: DataCollection
      A data collection, e.g. from RunDirectory.
    modules: set of ints, optional
      Detector module numbers to use. By default, all available modules
      are used.
    detector_name: str, optional
      Name of a detector, e.g. 'SPB_DET_AGIPD1M-1'. This is only needed
      if the dataset includes more than one AGIPD detector.
    min_modules: int
      Include trains where at least n modules have data. Default is 1.
    """
    _source_re = re.compile(r'(?P<detname>(.+)_AGIPD1M(.*))/DET/(\d+)CH')
    module_shape = (512, 128)


class DSSC1M(MPxDetectorBase):
    """An interface to DSSC-1M data.

    Parameters
    ----------

    data: DataCollection
      A data collection, e.g. from RunDirectory.
    modules: set of ints, optional
      Detector module numbers to use. By default, all available modules
      are used.
    detector_name: str, optional
      Name of a detector, e.g. 'SCS_DET_DSSC1M-1'. This is only needed
      if the dataset includes more than one DSSC detector.
    min_modules: int
      Include trains where at least n modules have data. Default is 1.
    """
    _source_re = re.compile(r'(?P<detname>(.+)_DSSC1M(.*))/DET/(\d+)CH')
    module_shape = (128, 512)


class LPD1M(MPxDetectorBase):
    """An interface to LPD-1M data.

    Parameters
    ----------

    data: DataCollection
      A data collection, e.g. from RunDirectory.
    modules: set of ints, optional
      Detector module numbers to use. By default, all available modules
      are used.
    detector_name: str, optional
      Name of a detector, e.g. 'FXE_DET_LPD1M-1'. This is only needed
      if the dataset includes more than one LPD detector.
    min_modules: int
      Include trains where at least n modules have data. Default is 1.
    """
    _source_re = re.compile(r'(?P<detname>(.+)_LPD1M(.*))/DET/(\d+)CH')
    module_shape = (256, 256)<|MERGE_RESOLUTION|>--- conflicted
+++ resolved
@@ -320,11 +320,7 @@
             dim=('train' if unstack_pulses else 'train_pulse'),
         )
 
-<<<<<<< HEAD
-    def get_array(self, key, pulses=np.s_[:]):
-=======
-    def get_array(self, key, pulses=by_index[:], unstack_pulses=True):
->>>>>>> 1966a028
+    def get_array(self, key, pulses=np.s_[:], unstack_pulses=True):
         """Get a labelled array of detector data
 
         Parameters
