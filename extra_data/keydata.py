from typing import List, Optional, Tuple

import numpy as np

from .exceptions import TrainIDError
from .file_access import FileAccess
from .read_machinery import (
    contiguous_regions, DataChunk, select_train_ids, split_trains,
)

class KeyData:
    """Data for one key in one source

    Don't create this directly; get it from ``run[source, key]``.
    """
    def __init__(
            self, source, key, *, train_ids, files, section, dtype, eshape,
            inc_suspect_trains=True,
    ):
        self.source = source
        self.key = key
        self.train_ids = train_ids
        self.files: List[FileAccess] = files
        self.section = section
        self.dtype = dtype
        self.entry_shape = eshape
        self.ndim = len(eshape) + 1
        self.inc_suspect_trains = inc_suspect_trains

    def _find_chunks(self):
        """Find contiguous chunks of data for this key, in any order."""
        for file in self.files:
            firsts, counts = file.get_index(self.source, self._key_group)

            # Of trains in this file, which are in selection
            include = np.isin(file.train_ids, self.train_ids)
            if not self.inc_suspect_trains:
                include &= file.validity_flag

            # Assemble contiguous chunks of data from this file
            for _from, _to in contiguous_regions(include):
                yield DataChunk(
                    file, self.hdf5_data_path,
                    first=firsts[_from],
                    train_ids=file.train_ids[_from:_to],
                    counts=counts[_from:_to],
                )

    _cached_chunks = None

    @property
    def _data_chunks(self) -> List[DataChunk]:
        """An ordered list of chunks containing data"""
        if self._cached_chunks is None:
            self._cached_chunks = sorted(
                [c for c in self._find_chunks() if c.total_count],
                key=lambda c: c.train_ids[0]
            )
        return self._cached_chunks

    def __repr__(self):
        return f"<extra_data.KeyData source={self.source!r} key={self.key!r} " \
               f"for {len(self.train_ids)} trains"

    @property
    def _key_group(self):
        """The part of the key needed to look up index data"""
        if self.section == 'INSTRUMENT':
            return self.key.partition('.')[0]
        else:
            return ''

    @property
    def hdf5_data_path(self):
        """The path to the relevant dataset within each HDF5 file"""
        return f"/{self.section}/{self.source}/{self.key.replace('.', '/')}"

    @property
    def shape(self):
        """The shape of this data as a tuple, like for a NumPy array.

        Finding the shape may require getting index data from several files
        """
        return (sum(c.total_count for c in self._data_chunks),) + self.entry_shape

    def select_trains(self, trains):
        """Select a subset of trains in this data as a new :class:`KeyData` object.

        Also available by slicing and indexing the KeyData object::

            run[source, key][:10]  # Select data for first 10 trains
        """
        tids = select_train_ids(self.train_ids, trains)
        return self._only_tids(tids)

    def __getitem__(self, item):
        return self.select_trains(item)

    def _only_tids(self, tids):
        files = [f for f in self.files
                 if f.has_train_ids(tids, self.inc_suspect_trains)]

        return KeyData(
            self.source,
            self.key,
            train_ids=tids,
            files=files,
            section=self.section,
            dtype=self.dtype,
            eshape=self.entry_shape,
            inc_suspect_trains=self.inc_suspect_trains,
        )

    def drop_missing(self):
        """Select only trains with data as a new :class:`KeyData` object."""
        counts = self.data_counts(labelled=False)
        tids = np.array(self.train_ids)[counts > 0]
        return self._only_tids(list(tids))

<<<<<<< HEAD
    def data_counts(self, labelled=True):
=======
    def split_trains(self, parts=None, trains_per_part=None):
        """Split this data into chunks with a fraction of the trains each.

        Either *parts* or *trains_per_part* must be specified.

        This returns an iterator yielding new :class:`KeyData` objects.
        The parts will have similar sizes, e.g. splitting 11 trains
        with ``trains_per_part=8`` will produce 5 & 6 trains, not 8 & 3.
        Selected trains count even if they are missing data, so different
        keys from the same run can be split into matching chunks.

        Parameters
        ----------

        parts: int
            How many parts to split the data into. If trains_per_part is also
            specified, this is a minimum, and it may make more parts.
            It may also make fewer if there are fewer trains in the data.
        trains_per_part: int
            A maximum number of trains in each part. Parts will often have
            fewer trains than this.
        """
        for s in split_trains(len(self.train_ids), parts, trains_per_part):
            yield self.select_trains(s)

    def data_counts(self):
>>>>>>> 456b9564
        """Get a count of data entries in each train.

        If *labelled* is True, returns a pandas series with an index of train
        IDs. Otherwise, returns a NumPy array of counts to match ``.train_ids``.
        """
        train_ids = np.concatenate([c.train_ids for c in self._data_chunks])
        counts = np.concatenate([c.counts for c in self._data_chunks])

        if labelled:
            import pandas as pd
            return pd.Series(counts, index=train_ids)
        else:
            # self.train_ids is always sorted. The train IDs from chunks
            # should be in order, but sometimes trains are written out of order.
            # Reorder the counts to match self.train_ids.
            assert len(train_ids) == len(self.train_ids)
            assert np.isin(train_ids, self.train_ids).all()
            idxs = np.argsort(train_ids)
            return counts[idxs]

    # Getting data as different kinds of array: -------------------------------

    def ndarray(self, roi=()):
        """Load this data as a numpy array

        *roi* may be a ``numpy.s_[]`` expression to load e.g. only part of each
        image from a camera.
        """
        if not isinstance(roi, tuple):
            roi = (roi,)

        # Find the shape of the array with the ROI applied
        roi_dummy = np.zeros((0,) + self.entry_shape) # extra 0 dim: use less memory
        roi_shape = roi_dummy[np.index_exp[:] + roi].shape[1:]

        out = np.empty(self.shape[:1] + roi_shape, dtype=self.dtype)

        # Read the data from each chunk into the result array
        dest_cursor = 0
        for chunk in self._data_chunks:
            dest_chunk_end = dest_cursor + chunk.total_count

            slices = (chunk.slice,) + roi
            chunk.dataset.read_direct(
                out[dest_cursor:dest_chunk_end], source_sel=slices
            )
            dest_cursor = dest_chunk_end

        return out

    def _trainid_index(self):
        """A 1D array of train IDs, corresponding to self.shape[0]"""
        chunks_trainids = [
            np.repeat(chunk.train_ids, chunk.counts.astype(np.intp))
            for chunk in self._data_chunks
        ]
        return np.concatenate(chunks_trainids)

    def xarray(self, extra_dims=None, roi=(), name=None):
        """Load this data as a labelled xarray.DataArray.

        The first dimension is labelled with train IDs. Other dimensions may be
        named by passing a list of names to *extra_dims*.

        Parameters
        ----------

        extra_dims: list of str
            Name extra dimensions in the array. The first dimension is
            automatically called 'train'. The default for extra dimensions
            is dim_0, dim_1, ...
        roi: numpy.s_[], slice, tuple of slices, or by_index
            The region of interest. This expression selects data in all
            dimensions apart from the first (trains) dimension. If the data
            holds a 1D array for each entry, roi=np.s_[:8] would get the
            first 8 values from every train. If the data is 2D or more at
            each entry, selection looks like roi=np.s_[:8, 5:10] .
        name: str
            Name the array itself. The default is the source and key joined
            by a dot.
        """
        import xarray

        ndarr = self.ndarray(roi=roi)

        # Dimension labels
        if extra_dims is None:
            extra_dims = ['dim_%d' % i for i in range(ndarr.ndim - 1)]
        dims = ['trainId'] + extra_dims

        # Train ID index
        coords = {}
        if self.shape[0]:
            coords = {'trainId': self._trainid_index()}

        if name is None:
            name = f'{self.source}.{self.key}'

            if name.endswith('.value') and self.section == 'CONTROL':
                name = name[:-6]

        return xarray.DataArray(ndarr, dims=dims, coords=coords, name=name)

    def series(self):
        """Load this data as a pandas Series. Only for 1D data.
        """
        import pandas as pd

        if self.ndim > 1:
            raise TypeError("pandas Series are only available for 1D data")

        name = self.source + '/' + self.key
        if name.endswith('.value') and self.section == 'CONTROL':
            name = name[:-6]

        index = pd.Index(self._trainid_index(), name='trainId')
        data = self.ndarray()
        return pd.Series(data, name=name, index=index)

    def dask_array(self, labelled=False):
        """Make a Dask array for this data.

        Dask is a system for lazy parallel computation. This method doesn't
        actually load the data, but gives you an array-like object which you
        can operate on. Dask loads the data and calculates results when you ask
        it to, e.g. by calling a ``.compute()`` method.
        See the Dask documentation for more details.

        If your computation depends on reading lots of data, consider creating
        a dask.distributed.Client before calling this.
        If you don't do this, Dask uses threads by default, which is not
        efficient for reading HDF5 files.

        Parameters
        ----------

        labelled: bool
            If True, label the train IDs for the data, returning an
            xarray.DataArray object wrapping a Dask array.
        """
        import dask.array as da

        chunks_darrs = []

        for chunk in self._data_chunks:
            chunk_dim0 = chunk.total_count
            chunk_shape = (chunk_dim0,) + chunk.dataset.shape[1:]
            itemsize = chunk.dataset.dtype.itemsize

            # Find chunk size of maximum 2 GB. This is largely arbitrary:
            # we want chunks small enough that each worker can have at least
            # a couple in memory (Maxwell nodes have 256-768 GB in late 2019).
            # But bigger chunks means less overhead.
            # Empirically, making chunks 4 times bigger/smaller didn't seem to
            # affect speed dramatically - but this could depend on many factors.
            # TODO: optional user control of chunking
            limit = 2 * 1024 ** 3
            while np.product(chunk_shape) * itemsize > limit and chunk_dim0 > 1:
                chunk_dim0 //= 2
                chunk_shape = (chunk_dim0,) + chunk.dataset.shape[1:]

            chunks_darrs.append(
                da.from_array(
                    chunk.file.dset_proxy(chunk.dataset_path), chunks=chunk_shape
                )[chunk.slice]
            )

        dask_arr = da.concatenate(chunks_darrs, axis=0)

        if labelled:
            # Dimension labels
            dims = ['trainId'] + ['dim_%d' % i for i in range(dask_arr.ndim - 1)]

            # Train ID index
            coords = {'trainId': self._trainid_index()}

            import xarray
            return xarray.DataArray(dask_arr, dims=dims, coords=coords)
        else:
            return dask_arr

    # Getting data by train: --------------------------------------------------

    def _find_tid(self, tid) -> Tuple[Optional[FileAccess], int]:
        for fa in self.files:
            matches = (fa.train_ids == tid).nonzero()[0]
            if self.inc_suspect_trains and matches.size > 0:
                return fa, matches[0]

            for ix in matches:
                if fa.validity_flag[ix]:
                    return fa, ix

        return None, 0

    def train_from_id(self, tid):
        """Get data for the given train ID as a numpy array.

        Returns (train ID, array)
        """
        if tid not in self.train_ids:
            raise TrainIDError(tid)

        fa, ix = self._find_tid(tid)
        if fa is None:
            return np.empty((0,) + self.entry_shape, dtype=self.dtype)

        firsts, counts = fa.get_index(self.source, self._key_group)
        first, count = firsts[ix], counts[ix]
        if count == 1:
            return tid, fa.file[self.hdf5_data_path][first]
        else:
            return tid, fa.file[self.hdf5_data_path][first: first+count]

    def train_from_index(self, i):
        """Get data for a train by index (starting at 0) as a numpy array.

        Returns (train ID, array)
        """
        return self.train_from_id(self.train_ids[i])

    def trains(self):
        """Iterate through trains containing data for this key

        Yields pairs of (train ID, array). Skips trains where data is missing.
        """
        for chunk in self._data_chunks:
            start = chunk.first
            ds = chunk.dataset
            for tid, count in zip(chunk.train_ids, chunk.counts):
                if count > 1:
                    yield tid, ds[start: start+count]
                elif count == 1:
                    yield tid, ds[start]

                start += count<|MERGE_RESOLUTION|>--- conflicted
+++ resolved
@@ -117,9 +117,6 @@
         tids = np.array(self.train_ids)[counts > 0]
         return self._only_tids(list(tids))
 
-<<<<<<< HEAD
-    def data_counts(self, labelled=True):
-=======
     def split_trains(self, parts=None, trains_per_part=None):
         """Split this data into chunks with a fraction of the trains each.
 
@@ -145,8 +142,7 @@
         for s in split_trains(len(self.train_ids), parts, trains_per_part):
             yield self.select_trains(s)
 
-    def data_counts(self):
->>>>>>> 456b9564
+    def data_counts(self, labelled=True):
         """Get a count of data entries in each train.
 
         If *labelled* is True, returns a pandas series with an index of train
