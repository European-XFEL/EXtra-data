# coding: utf-8
"""
Collection of classes and functions to help reading HDF5 file generated at
The European XFEL.

Copyright (c) 2017, European X-Ray Free-Electron Laser Facility GmbH
All rights reserved.

You should have received a copy of the 3-Clause BSD License along with this
program. If not, see <https://opensource.org/licenses/BSD-3-Clause>
"""

from collections import defaultdict
from collections.abc import Iterable
import datetime
import fnmatch
import h5py
from itertools import groupby
import logging
from multiprocessing import Pool
import numpy as np
from operator import index
import os
import os.path as osp
import re
import signal
import sys
import tempfile
import time
from typing import Tuple
from warnings import warn

from .exceptions import (
    SourceNameError, PropertyNameError, TrainIDError, MultiRunError,
)
from .keydata import KeyData
from .read_machinery import (
    DETECTOR_SOURCE_RE,
    FilenameInfo,
    by_id,
    by_index,
    select_train_ids,
    split_trains,
    union_selections,
    find_proposal,
    glob_wildcards_re,
)
from .run_files_map import RunFilesMap
<<<<<<< HEAD
from . import locality, voview
=======
from .sourcedata import SourceData
from . import locality
>>>>>>> 415b501b
from .file_access import FileAccess
from .utils import available_cpu_cores

__all__ = [
    'H5File',
    'RunDirectory',
    'open_run',
    'FileAccess',
    'DataCollection',
    'by_id',
    'by_index',
    'SourceNameError',
    'PropertyNameError',
]

log = logging.getLogger(__name__)

RUN_DATA = 'RUN'
INDEX_DATA = 'INDEX'
METADATA = 'METADATA'


class DataCollection:
    """An assemblage of data generated at European XFEL

    Data consists of *sources* which each have *keys*. It is further
    organised by *trains*, which are identified by train IDs.

    You normally get an instance of this class by calling :func:`H5File`
    for a single file or :func:`RunDirectory` for a directory.
    """
    def __init__(
            self, files, selection=None, train_ids=None, ctx_closes=False, *,
            inc_suspect_trains=True, is_single_run=False,
    ):
        self.files = list(files)
        self.ctx_closes = ctx_closes
        self.inc_suspect_trains = inc_suspect_trains
        self.is_single_run = is_single_run

        # selection: {source: set(keys)}
        # None as value -> all keys for this source
        if selection is None:
            selection = {}
            for f in self.files:
                selection.update(dict.fromkeys(f.control_sources))
                selection.update(dict.fromkeys(f.instrument_sources))
        self.selection = selection

        self.control_sources = set()
        self.instrument_sources = set()
        self._source_index = defaultdict(list)
        for f in self.files:
            self.control_sources.update(f.control_sources.intersection(selection))
            self.instrument_sources.update(f.instrument_sources.intersection(selection))
            for source in (f.control_sources | f.instrument_sources):
                self._source_index[source].append(f)

        # Throw an error if we have conflicting data for the same source
        self._check_source_conflicts()

        self.control_sources = frozenset(self.control_sources)
        self.instrument_sources = frozenset(self.instrument_sources)

        if train_ids is None:
            if inc_suspect_trains:
                tid_sets = [f.train_ids for f in files]
            else:
                tid_sets = [f.valid_train_ids for f in files]
            train_ids = sorted(set().union(*tid_sets))
        self.train_ids = train_ids

    @staticmethod
    def _open_file(path, cache_info=None):
        try:
            fa = FileAccess(path, _cache_info=cache_info)
        except Exception as e:
            return osp.basename(path), str(e)
        else:
            return osp.basename(path), fa

    @classmethod
    def from_paths(
            cls, paths, _files_map=None, *, inc_suspect_trains=True,
            is_single_run=False, parallelize=True
    ):
        files = []
        uncached = []

        def handle_open_file_attempt(fname, fa):
            if isinstance(fa, FileAccess):
                files.append(fa)
            else:
                print(f"Skipping file {fname}", file=sys.stderr)
                print(f"  (error was: {fa})", file=sys.stderr)

        for path in paths:
            cache_info = _files_map and _files_map.get(path)
            if cache_info and ('flag' in cache_info):
                filename, fa = cls._open_file(path, cache_info=cache_info)
                handle_open_file_attempt(filename, fa)
            else:
                uncached.append(path)

        if uncached:
            def initializer():
                # prevent child processes from receiving KeyboardInterrupt
                signal.signal(signal.SIGINT, signal.SIG_IGN)

            # Open the files either in parallel or serially
            if parallelize:
                nproc = min(available_cpu_cores(), len(uncached))
                with Pool(processes=nproc, initializer=initializer) as pool:
                    for fname, fa in pool.imap_unordered(cls._open_file, uncached):
                        handle_open_file_attempt(fname, fa)
            else:
                for path in uncached:
                    handle_open_file_attempt(*cls._open_file(path))

        if not files:
            raise Exception("All HDF5 files specified are unusable")

        return cls(
            files, ctx_closes=True, inc_suspect_trains=inc_suspect_trains,
            is_single_run=is_single_run,
        )

    @classmethod
    def from_path(cls, path, *, inc_suspect_trains=True):
        files = [FileAccess(path)]
        return cls(
            files, ctx_closes=True, inc_suspect_trains=inc_suspect_trains,
            is_single_run=True
        )

    def __enter__(self):
        if not self.ctx_closes:
            raise Exception(
                "Only DataCollection objects created by opening "
                "files directly can be used in a 'with' statement, "
                "not those created by selecting from or merging "
                "others."
            )
        return self

    def __exit__(self, exc_type, exc_val, exc_tb):
        # Close the files if this collection was created by opening them.
        if self.ctx_closes:
            for file in self.files:
                file.close()

    @property
    def all_sources(self):
        return self.control_sources | self.instrument_sources

    @property
    def detector_sources(self):
        return set(filter(DETECTOR_SOURCE_RE.match, self.instrument_sources))

    def _check_field(self, source, key):
        if source not in self.all_sources:
            raise SourceNameError(source)

        if key not in self[source]:
            raise PropertyNameError(key, source)

    def keys_for_source(self, source):
        """Get a set of key names for the given source

        If you have used :meth:`select` to filter keys, only selected keys
        are returned.

        Only one file is used to find the keys. Within a run, all files should
        have the same keys for a given source, but if you use :meth:`union` to
        combine two runs where the source was configured differently, the
        result can be unpredictable.
        """
        return self._get_source_data(source).keys()

    # Leave old name in case anything external was using it:
    _keys_for_source = keys_for_source

    def _get_key_data(self, source, key):
        return self._get_source_data(source)[key]

    def _get_source_data(self, source):
        if source in self.control_sources:
            section = 'CONTROL'
        elif source in self.instrument_sources:
            section = 'INSTRUMENT'
        else:
            raise SourceNameError(source)

        files = self._source_index[source]
        return SourceData(
            source,
            sel_keys=self.selection[source],
            train_ids=self.train_ids,
            files=files,
            section=section,
            inc_suspect_trains=self.inc_suspect_trains,
        )

    def __getitem__(self, item):
        if isinstance(item, tuple) and len(item) == 2:
            return self._get_key_data(*item)
        elif isinstance(item, str):
            return self._get_source_data(item)

        raise TypeError("Expected data[source, key]")

    def get_entry_shape(self, source, key):
        """Get the shape of a single data entry for the given source & key"""
        return self._get_key_data(source, key).entry_shape

    def get_dtype(self, source, key):
        """Get the numpy data type for the given source & key"""
        return self._get_key_data(source, key).dtype

    def _check_data_missing(self, tid) -> bool:
        """Return True if a train does not have data for all sources"""
        for source in self.control_sources:
            file, _ = self._find_data(source, tid)
            if file is None:
                return True

        for source in self.instrument_sources:
            file, pos = self._find_data(source, tid)
            if file is None:
                return True

            groups = {k.partition('.')[0] for k in self.keys_for_source(source)}
            for group in groups:
                _, counts = file.get_index(source, group)
                if counts[pos] == 0:
                    return True

        return False

    def trains(self, devices=None, train_range=None, *, require_all=False,
               flat_keys=False):
        """Iterate over all trains in the data and gather all sources.

        ::

            run = Run('/path/to/my/run/r0123')
            for train_id, data in run.select("*/DET/*", "image.data").trains():
                mod0 = data["FXE_DET_LPD1M-1/DET/0CH0:xtdf"]["image.data"]

        Parameters
        ----------

        devices: dict or list, optional
            Filter data by sources and keys.
            Refer to :meth:`select` for how to use this.

        train_range: by_id or by_index object, optional
            Iterate over only selected trains, by train ID or by index.
            Refer to :meth:`select_trains` for how to use this.

        require_all: bool
            False (default) returns any data available for the requested trains.
            True skips trains which don't have all the selected data;
            this only makes sense if you make a selection with *devices*
            or :meth:`select`.

        flat_keys: bool
            False (default) returns nested dictionaries in each
            iteration indexed by source and then key. True returns a
            flat dictionary indexed by (source, key) tuples.

        Yields
        ------

        tid : int
            The train ID of the returned train
        data : dict
            The data for this train, keyed by device name
        """
        dc = self
        if devices is not None:
            dc = dc.select(devices)
        if train_range is not None:
            dc = dc.select_trains(train_range)
        return iter(TrainIterator(dc, require_all=require_all,
                                  flat_keys=flat_keys))

    def train_from_id(self, train_id, devices=None, *, flat_keys=False):
        """Get train data for specified train ID.

        Parameters
        ----------

        train_id: int
            The train ID
        devices: dict or list, optional
            Filter data by sources and keys.
            Refer to :meth:`select` for how to use this.
        flat_keys: bool
            False (default) returns a nested dict indexed by source and then key.
            True returns a flat dictionary indexed by (source, key) tuples.

        Returns
        -------

        tid : int
            The train ID of the returned train
        data : dict
            The data for this train, keyed by device name

        Raises
        ------
        KeyError
            if `train_id` is not found in the run.
        """
        if train_id not in self.train_ids:
            raise TrainIDError(train_id)

        if devices is not None:
            return self.select(devices).train_from_id(train_id)

        res = {}
        for source in self.control_sources:
            source_data = res[source] = {
                'metadata': {'source': source, 'timestamp.tid': train_id}
            }
            file, pos = self._find_data(source, train_id)
            if file is None:
                continue

            for key in self.keys_for_source(source):
                path = '/CONTROL/{}/{}'.format(source, key.replace('.', '/'))
                source_data[key] = file.file[path][pos]

        for source in self.instrument_sources:
            source_data = res[source] = {
                'metadata': {'source': source, 'timestamp.tid': train_id}
            }
            file, pos = self._find_data(source, train_id)
            if file is None:
                continue

            for key in self.keys_for_source(source):
                group = key.partition('.')[0]
                firsts, counts = file.get_index(source, group)
                first, count = firsts[pos], counts[pos]
                if not count:
                    continue

                path = '/INSTRUMENT/{}/{}'.format(source, key.replace('.', '/'))
                if count == 1:
                    source_data[key] = file.file[path][first]
                else:
                    source_data[key] = file.file[path][first : first + count]

        if flat_keys:
            # {src: {key: data}} -> {(src, key): data}
            res = {(src, key): v for src, source_data in res.items()
                   for (key, v) in source_data.items()}

        return train_id, res

    def train_from_index(self, train_index, devices=None, *, flat_keys=False):
        """Get train data of the nth train in this data.

        Parameters
        ----------
        train_index: int
            Index of the train in the file.
        devices: dict or list, optional
            Filter data by sources and keys.
            Refer to :meth:`select` for how to use this.
        flat_keys: bool
            False (default) returns a nested dict indexed by source and then key.
            True returns a flat dictionary indexed by (source, key) tuples.

        Returns
        -------

        tid : int
            The train ID of the returned train
        data : dict
            The data for this train, keyed by device name
        """
        train_id = self.train_ids[train_index]
        return self.train_from_id(int(train_id), devices=devices, flat_keys=flat_keys)

    def get_data_counts(self, source, key):
        """Get a count of data points in each train for the given data field.

        Returns a pandas series with an index of train IDs.

        Parameters
        ----------
        source: str
            Source name, e.g. "SPB_DET_AGIPD1M-1/DET/7CH0:xtdf"
        key: str
            Key of parameter within that device, e.g. "image.data".
        """
        return self._get_key_data(source, key).data_counts()

    def get_series(self, source, key):
        """Return a pandas Series for a 1D data field defined by source & key.

        See :meth:`.KeyData.series` for details.
        """
        return self._get_key_data(source, key).series()

    def get_dataframe(self, fields=None, *, timestamps=False):
        """Return a pandas dataframe for given data fields.

        ::

            df = run.get_dataframe(fields=[
                ("*_XGM/*", "*.i[xy]Pos"),
                ("*_XGM/*", "*.photonFlux")
            ])

        This links together multiple 1-dimensional datasets as columns in a
        table.

        Parameters
        ----------
        fields : dict or list, optional
            Select data sources and keys to include in the dataframe.
            Selections are defined by lists or dicts as in :meth:`select`.
        timestamps : bool
            If false (the default), exclude the timestamps associated with each
            control data field.
        """
        import pandas as pd

        if fields is not None:
            return self.select(fields).get_dataframe(timestamps=timestamps)

        series = []
        for source in self.all_sources:
            for key in self.keys_for_source(source):
                if (not timestamps) and key.endswith('.timestamp'):
                    continue
                series.append(self.get_series(source, key))

        return pd.concat(series, axis=1)

    def get_array(self, source, key, extra_dims=None, roi=(), name=None):
        """Return a labelled array for a data field defined by source and key.

        see :meth:`.KeyData.xarray` for details.
        """
        if isinstance(roi, by_index):
            roi = roi.value

        return self._get_key_data(source, key).xarray(
            extra_dims=extra_dims, roi=roi, name=name)

    def get_dask_array(self, source, key, labelled=False):
        """Get a Dask array for a data field defined by source and key.

        see :meth:`.KeyData.dask_array` for details.
        """
        return self._get_key_data(source, key).dask_array(labelled=labelled)

    def get_run_value(self, source, key):
        """Get a single value from the RUN section of data files.

        RUN records each property of control devices as a snapshot at the
        beginning of the run. This includes properties which are not saved
        continuously in CONTROL data.

        This method is intended for use with data from a single run. If you
        combine data from multiple runs, it will raise MultiRunError.

        Parameters
        ----------

        source: str
            Control device name, e.g. "HED_OPT_PAM/CAM/SAMPLE_CAM_4".
        key: str
            Key of parameter within that device, e.g. "triggerMode".
        """
        if not self.is_single_run:
            raise MultiRunError

        if source not in self.control_sources:
            raise SourceNameError(source)

        # Arbitrary file - should be the same across a run
        fa = self._source_index[source][0]
        ds = fa.file['RUN'][source].get(key.replace('.', '/'))
        if isinstance(ds, h5py.Group):
            # Allow for the .value suffix being omitted
            ds = ds.get('value')
        if not isinstance(ds, h5py.Dataset):
            raise PropertyNameError(key, source)

        val = ds[0]
        if isinstance(val, bytes):  # bytes -> str
            return val.decode('utf-8', 'surrogateescape')
        return val

    def get_run_values(self, source) -> dict:
        """Get a dict of all RUN values for the given source

        This includes keys which are also in CONTROL.

        Parameters
        ----------

        source: str
            Control device name, e.g. "HED_OPT_PAM/CAM/SAMPLE_CAM_4".
        """
        if not self.is_single_run:
            raise MultiRunError

        if source not in self.control_sources:
            raise SourceNameError(source)

        # Arbitrary file - should be the same across a run
        fa = self._source_index[source][0]
        res = {}
        def visitor(path, obj):
            if isinstance(obj, h5py.Dataset):
                val = obj[0]
                if isinstance(val, bytes):
                    val = val.decode('utf-8', 'surrogateescape')
                res[path.replace('/', '.')] = val

        fa.file['RUN'][source].visititems(visitor)
        return res

    def union(self, *others):
        """Join the data in this collection with one or more others.

        This can be used to join multiple sources for the same trains,
        or to extend the same sources with data for further trains.
        The order of the datasets doesn't matter.

        Returns a new :class:`DataCollection` object.
        """
        files = set(self.files)
        train_ids = set(self.train_ids)

        # DataCollection union of format version = 0.5 (no run/proposal # in
        # files) is not considered a single run.
        proposal_nos = set()
        run_nos = set()
        for dc in (self,) + others:
            md = dc.run_metadata() if dc.is_single_run else {}
            proposal_nos.add(md.get("proposalNumber", -1))
            run_nos.add(md.get("runNumber", -1))

        same_run = (
            len(proposal_nos) == 1 and (-1 not in proposal_nos)
            and len(run_nos) == 1 and (-1 not in run_nos)
        )

        for other in others:
            files.update(other.files)
            train_ids.update(other.train_ids)

        train_ids = sorted(train_ids)
        selection = union_selections(
            [self.selection] + [o.selection for o in others])

        return DataCollection(
            files, selection=selection, train_ids=train_ids,
            inc_suspect_trains=self.inc_suspect_trains,
            is_single_run=same_run,
        )

    def _expand_selection(self, selection):
        res = defaultdict(set)
        if isinstance(selection, dict):
            # {source: {key1, key2}}
            # {source: {}} or {source: None} -> all keys for this source
            for source, in_keys in selection.items():
                if source not in self.all_sources:
                    raise SourceNameError(source)

                # Keys of the current DataCollection.
                cur_keys = self.selection[source]

                # Keys input as the new selection.
                if in_keys:
                    # If a specific set of keys is selected, make sure
                    # they are all valid.
                    for key in in_keys:
                        if key not in self[source]:
                            raise PropertyNameError(key, source)
                else:
                    # Catches both an empty set and None.
                    # While the public API describes an empty set to
                    # refer to all keys, the internal API actually uses
                    # None for this case. This method is supposed to
                    # accept both cases in order to natively support
                    # passing a DataCollection as the selector. To keep
                    # the conditions below clearer, any non-True value
                    # is converted to None.
                    in_keys = None

                if cur_keys is None and in_keys is None:
                    # Both the new and current keys select all.
                    res[source] = None

                elif cur_keys is not None and in_keys is not None:
                    # Both the new and current keys are specific, take
                    # the intersection of both. This should never be
                    # able to result in an empty set, but to prevent the
                    # code further below from breaking, assert it.
                    res[source] = cur_keys & in_keys
                    assert res[source]

                elif cur_keys is None and in_keys is not None:
                    # Current keys are unspecific but new ones are, just
                    # use the new keys.
                    res[source] = in_keys

                elif cur_keys is not None and in_keys is None:
                    # The current keys are specific but new ones are
                    # not, use the current keys.
                    res[source] = cur_keys

        elif isinstance(selection, Iterable):
            # selection = [('src_glob', 'key_glob'), ...]
            res = union_selections(
                self._select_glob(src_glob, key_glob)
                for (src_glob, key_glob) in selection
            )
        elif isinstance(selection, DataCollection):
            return self._expand_selection(selection.selection)
        elif isinstance(selection, KeyData):
            res[selection.source] = {selection.key}
        else:
            raise TypeError("Unknown selection type: {}".format(type(selection)))

        return dict(res)

    def _select_glob(self, source_glob, key_glob):
        source_re = re.compile(fnmatch.translate(source_glob))
        key_re = re.compile(fnmatch.translate(key_glob))
        if key_glob.endswith(('.value', '*')):
            ctrl_key_glob = key_glob
            ctrl_key_re = key_re
        else:
            # Add .value suffix for keys of CONTROL sources
            ctrl_key_glob = key_glob + '.value'
            ctrl_key_re = re.compile(fnmatch.translate(ctrl_key_glob))

        matched = {}
        for source in self.all_sources:
            if not source_re.match(source):
                continue

            if key_glob == '*':
                # When the selection refers to all keys, make sure this
                # is restricted to the current selection of keys for
                # this source.

                if self.selection[source] is None:
                    matched[source] = None
                else:
                    matched[source] = self.selection[source]
            elif glob_wildcards_re.search(key_glob) is None:
                # Selecting a single key (no wildcards in pattern)
                # This check should be faster than scanning all keys:
                k = ctrl_key_glob if source in self.control_sources else key_glob
                if k in self._get_source_data(source):
                    matched[source] = {k}
            else:
                r = ctrl_key_re if source in self.control_sources else key_re
                keys = set(filter(r.match, self.keys_for_source(source)))
                if keys:
                    matched[source] = keys

        if not matched:
            raise ValueError("No matches for pattern {}"
                             .format((source_glob, key_glob)))
        return matched

    def select(self, seln_or_source_glob, key_glob='*', require_all=False):
        """Select a subset of sources and keys from this data.

        There are four possible ways to select data:

        1. With two glob patterns (see below) for source and key names::

            # Select data in the image group for any detector sources
            sel = run.select('*/DET/*', 'image.*')

        2. With an iterable of (source, key) glob patterns::

            # Select image.data and image.mask for any detector sources
            sel = run.select([('*/DET/*', 'image.data'), ('*/DET/*', 'image.mask')])

           Data is included if it matches any of the pattern pairs.

        3. With a dict of source names mapped to sets of key names
           (or empty sets to get all keys)::

            # Select image.data from one detector source, and all data from one XGM
            sel = run.select({'SPB_DET_AGIPD1M-1/DET/0CH0:xtdf': {'image.data'},
                              'SA1_XTD2_XGM/XGM/DOOCS': set()})

           Unlike the others, this option *doesn't* allow glob patterns.
           It's a more precise but less convenient option for code that knows
           exactly what sources and keys it needs.

        4. With an existing DataCollection or KeyData object::

             # Select the same data contained in another DataCollection
             prev_run.select(sel)

        The optional `require_all` argument restricts the trains to those for
        which all selected sources and keys have at least one data entry. By
        default, all trains remain selected.

        Returns a new :class:`DataCollection` object for the selected data.

        .. note::
           'Glob' patterns may be familiar from selecting files in a Unix shell.
           ``*`` matches anything, so ``*/DET/*`` selects sources with "/DET/"
           anywhere in the name. There are several kinds of wildcard:

           - ``*``: anything
           - ``?``: any single character
           - ``[xyz]``: one character, "x", "y" or "z"
           - ``[0-9]``: one digit character
           - ``[!xyz]``: one character, *not* x, y or z

           Anything else in the pattern must match exactly. It's case-sensitive,
           so "x" does not match "X".
        """
        if isinstance(seln_or_source_glob, str):
            seln_or_source_glob = [(seln_or_source_glob, key_glob)]
        selection = self._expand_selection(seln_or_source_glob)

        files = [f for f in self.files
                 if f.all_sources.intersection(selection.keys())]

        if require_all:
            # Select only those trains for which all selected sources
            # and keys have data, i.e. have a count > 0 in their
            # respective INDEX section.

            train_ids = self.train_ids

            for source, keys in selection.items():
                if source in self.instrument_sources:
                    # For INSTRUMENT sources, the INDEX is saved by
                    # key group, which is the first hash component. In
                    # many cases this is 'data', but not always.
                    if keys is None:
                        # All keys are selected.
                        f = self._source_index[source][0]
                        groups = f.index_group_names(source)
                    else:
                        groups = {key.partition('.')[0] for key in keys}
                else:
                    # CONTROL data has no key group.
                    groups = ['']

                for group in groups:
                    # Empty list would be converted to np.float64 array.
                    source_tids = np.empty(0, dtype=np.uint64)

                    for f in self._source_index[source]:
                        valid = True if self.inc_suspect_trains else f.validity_flag
                        # Add the trains with data in each file.
                        _, counts = f.get_index(source, group)
                        source_tids = np.union1d(
                            f.train_ids[valid & (counts > 0)], source_tids
                        )

                    # Remove any trains previously selected, for which this
                    # selected source and key group has no data.
                    train_ids = np.intersect1d(train_ids, source_tids)

            # Filtering may have eliminated previously selected files.
            files = self._filter_files_for_trains(files, train_ids, selection.keys())

            train_ids = list(train_ids)  # Convert back to a list.

        else:
            train_ids = self.train_ids

        return DataCollection(
            files, selection=selection, train_ids=train_ids,
            inc_suspect_trains=self.inc_suspect_trains,
            is_single_run=self.is_single_run
        )

    def deselect(self, seln_or_source_glob, key_glob='*'):
        """Select everything except the specified sources and keys.

        This takes the same arguments as :meth:`select`, but the sources and
        keys you specify are dropped from the selection.

        Returns a new :class:`DataCollection` object for the remaining data.
        """

        if isinstance(seln_or_source_glob, str):
            seln_or_source_glob = [(seln_or_source_glob, key_glob)]
        deselection = self._expand_selection(seln_or_source_glob)

        # Subtract deselection from self.selection
        selection = {}
        for source, keys in self.selection.items():
            if source not in deselection:
                selection[source] = keys
                continue

            desel_keys = deselection[source]
            if desel_keys is None:
                continue  # Drop the entire source

            if keys is None:
                keys = self.keys_for_source(source)

            selection[source] = keys - desel_keys

            if not selection[source]:
                # Drop the source if all keys were deselected
                del selection[source]

        files = [f for f in self.files
                 if f.all_sources.intersection(selection.keys())]

        return DataCollection(
            files, selection=selection, train_ids=self.train_ids,
            inc_suspect_trains=self.inc_suspect_trains,
            is_single_run=self.is_single_run,
        )

    def select_trains(self, train_range):
        """Select a subset of trains from this data.

        Choose a slice of trains by train ID::

            from extra_data import by_id
            sel = run.select_trains(by_id[142844490:142844495])

        Or select a list of trains::

            sel = run.select_trains(by_id[[142844490, 142844493, 142844494]])

        Or select trains by index within this collection::

            sel = run.select_trains(np.s_[:5])

        Returns a new :class:`DataCollection` object for the selected trains.

        Raises
        ------
        ValueError
            If given train IDs do not overlap with the trains in this data.
        """
        new_train_ids = select_train_ids(self.train_ids, train_range)

        files = self._filter_files_for_trains(
            self.files, new_train_ids, self.all_sources
        )

        return DataCollection(
            files, selection=self.selection, train_ids=new_train_ids,
            inc_suspect_trains=self.inc_suspect_trains,
            is_single_run=self.is_single_run,
        )

    def _filter_files_for_trains(self, files, train_ids, sel_sources) -> list:
        """Filter the files by trains, retaining >= 1 file for each source

        This allows inspection, and access to RUN data, even if no data for that
        source is selected.
        """
        files = {f for f in files
                 if f.has_train_ids(train_ids, self.inc_suspect_trains)}

        sources_in_files = set().union(f.all_sources for f in files)
        for src in (sel_sources - sources_in_files):
            files.add(self._source_index[src][0])

        return sorted(files, key=lambda f: f.filename)

    def split_trains(self, parts=None, trains_per_part=None):
        """Split this data into chunks with a fraction of the trains each.

        Either *parts* or *trains_per_part* must be specified.

        This returns an iterator yielding new :class:`DataCollection` objects.
        The parts will have similar sizes, e.g. splitting 11 trains
        with ``trains_per_part=8`` will produce 5 & 6 trains, not 8 & 3.

        Parameters
        ----------

        parts: int
            How many parts to split the data into. If trains_per_part is also
            specified, this is a minimum, and it may make more parts.
            It may also make fewer if there are fewer trains in the data.
        trains_per_part: int
            A maximum number of trains in each part. Parts will often have
            fewer trains than this.
        """
        for s in split_trains(len(self.train_ids), parts, trains_per_part):
            yield self.select_trains(s)

    def _check_source_conflicts(self):
        """Check for data with the same source and train ID in different files.
        """
        sources_with_conflicts = set()
        files_conflict_cache = {}

        def files_have_conflict(files):
            fset = frozenset({f.filename for f in files})
            if fset not in files_conflict_cache:
                if self.inc_suspect_trains:
                    tids = np.concatenate([f.train_ids for f in files])
                else:
                    tids = np.concatenate([f.valid_train_ids for f in files])
                files_conflict_cache[fset] = len(np.unique(tids)) != len(tids)
            return files_conflict_cache[fset]

        for source, files in self._source_index.items():
            if files_have_conflict(files):
                sources_with_conflicts.add(source)

        if sources_with_conflicts:
            raise ValueError("{} sources have conflicting data "
                             "(same train ID in different files): {}".format(
                len(sources_with_conflicts), ", ".join(sources_with_conflicts)
            ))

    def _expand_trainids(self, counts, trainIds):
        n = min(len(counts), len(trainIds))
        return np.repeat(trainIds[:n], counts.astype(np.intp)[:n])

    def _find_data_chunks(self, source, key):
        """Find contiguous chunks of data for the given source & key

        Yields DataChunk objects.
        """
        return self._get_key_data(source, key)._data_chunks

    def _find_data(self, source, train_id) -> Tuple[FileAccess, int]:
        for f in self._source_index[source]:
            ixs = (f.train_ids == train_id).nonzero()[0]
            if self.inc_suspect_trains and ixs.size > 0:
                return f, ixs[0]

            for ix in ixs:
                if f.validity_flag[ix]:
                    return f, ix

        return None, None

    def __repr__(self):
        return f"<extra_data.DataCollection for {len(self.all_sources)} " \
               f"sources and {len(self.train_ids)} trains>"

    def info(self, details_for_sources=()):
        """Show information about the selected data.
        """
        details_sources_re = [re.compile(fnmatch.translate(p))
                              for p in details_for_sources]

        # time info
        train_count = len(self.train_ids)
        if train_count == 0:
            first_train = last_train = '-'
            span_txt = '0.0'
        else:
            first_train = self.train_ids[0]
            last_train = self.train_ids[-1]
            seconds, deciseconds = divmod((last_train - first_train + 1), 10)
            span_txt = '{}.{}'.format(datetime.timedelta(seconds=seconds),
                                      int(deciseconds))

        detector_modules = {}
        for source in self.detector_sources:
            name, modno = DETECTOR_SOURCE_RE.match(source).groups((1, 2))
            detector_modules[(name, modno)] = source

        # A run should only have one detector, but if that changes, don't hide it
        detector_name = ','.join(sorted(set(k[0] for k in detector_modules)))

        # disp
        print('# of trains:   ', train_count)
        print('Duration:      ', span_txt)
        print('First train ID:', first_train)
        print('Last train ID: ', last_train)
        print()

        print("{} detector modules ({})".format(
            len(self.detector_sources), detector_name
        ))
        if len(detector_modules) > 0:
            # Show detail on the first module (the others should be similar)
            mod_key = sorted(detector_modules)[0]
            mod_source = detector_modules[mod_key]
            dinfo = self.detector_info(mod_source)
            module = ' '.join(mod_key)
            dims = ' x '.join(str(d) for d in dinfo['dims'])
            print("  e.g. module {} : {} pixels".format(module, dims))
            print("  {}".format(mod_source))
            print("  {} frames per train, up to {} frames total".format(
                dinfo['frames_per_train'], dinfo['total_frames']
            ))
        print()

        def src_data_detail(s, keys, prefix=''):
            """Detail for how much data is present for an instrument group"""
            if not keys:
                return
            counts = self.get_data_counts(s, list(keys)[0])
            ntrains_data = (counts > 0).sum()
            print(
                f'{prefix}data for {ntrains_data} trains '
                f'({ntrains_data / train_count:.2%}), '
                f'up to {counts.max()} entries per train'
            )

        def keys_detail(s, keys, prefix=''):
            """Detail for a group of keys"""
            for k in keys:
                entry_shape = self.get_entry_shape(s, k)
                if entry_shape:
                    entry_info = f", entry shape {entry_shape}"
                else:
                    entry_info = ""
                dt = self.get_dtype(s, k)
                print(f"{prefix}{k}\t[{dt}{entry_info}]")

        non_detector_inst_srcs = self.instrument_sources - self.detector_sources
        print(len(non_detector_inst_srcs), 'instrument sources (excluding detectors):')
        for s in sorted(non_detector_inst_srcs):
            print('  -', s)
            if not any(p.match(s) for p in details_sources_re):
                continue

            # Detail for instrument sources:
            for group, keys in groupby(sorted(self.keys_for_source(s)),
                                       key=lambda k: k.split('.')[0]):
                print(f'    - {group}:')
                keys = list(keys)
                src_data_detail(s, keys, prefix='      ')
                keys_detail(s, keys, prefix='      - ')


        print()
        print(len(self.control_sources), 'control sources:')
        for s in sorted(self.control_sources):
            print('  -', s)
            if any(p.match(s) for p in details_sources_re):
                # Detail for control sources: list keys
                ctrl_keys = self[s].keys(inc_timestamps=False)
                print('    - Control keys (1 entry per train):')
                keys_detail(s, sorted(ctrl_keys), prefix='      - ')

                run_keys = self._source_index[s][0].get_run_keys(s)
                run_keys = {k[:-6] for k in run_keys if k.endswith('.value')}
                run_only_keys = run_keys - ctrl_keys
                if run_only_keys:
                    print('    - Additional run keys (1 entry per run):')
                    for k in sorted(run_only_keys):
                        ds = self._source_index[s][0].file[
                            f"/RUN/{s}/{k.replace('.', '/')}/value"
                        ]
                        entry_shape = ds.shape[1:]
                        if entry_shape:
                            entry_info = f", entry shape {entry_shape}"
                        else:
                            entry_info = ""
                        dt = ds.dtype
                        if h5py.check_string_dtype(dt):
                            dt = 'string'
                        print(f"      - {k}\t[{dt}{entry_info}]")

        print()

    def detector_info(self, source):
        """Get statistics about the detector data.

        Returns a dictionary with keys:
        - 'dims' (pixel dimensions)
        - 'frames_per_train' (estimated from one file)
        - 'total_frames' (estimated assuming all trains have data)
        """
        source_files = self._source_index[source]
        file0 = sorted(source_files, key=lambda fa: fa.filename)[0]

        _, counts = file0.get_index(source, 'image')
        counts = set(np.unique(counts))
        counts.discard(0)

        if len(counts) > 1:
            warn("Varying number of frames per train: %s" % counts)

        if counts:
            fpt = int(counts.pop())
        else:
            fpt = 0

        dims = file0.file['/INSTRUMENT/{}/image/data'.format(source)].shape[-2:]

        return {
            'dims': dims,
            # Some trains have 0 frames; max is the interesting value
            'frames_per_train': fpt,
            'total_frames': fpt * len(self.train_ids),
        }

    def train_info(self, train_id):
        """Show information about a specific train in the run.

        Parameters
        ----------
        train_id: int
            The specific train ID you get details information.

        Raises
        ------
        ValueError
            if `train_id` is not found in the run.
        """
        if train_id not in self.train_ids:
            raise ValueError("train {} not found in run.".format(train_id))
        files = [f for f in self.files
                 if f.has_train_ids([train_id], self.inc_suspect_trains)]
        ctrl = set().union(*[f.control_sources for f in files])
        inst = set().union(*[f.instrument_sources for f in files])

        # disp
        print('Train [{}] information'.format(train_id))
        print('Devices')
        print('\tInstruments')
        [print('\t-', d) for d in sorted(inst)] or print('\t-')
        print('\tControls')
        [print('\t-', d) for d in sorted(ctrl)] or print('\t-')

    def train_timestamps(self, labelled=False):
        """Get approximate timestamps for each train

        Timestamps are stored and returned in UTC (not local time).
        Older files (before format version 1.0) do not have timestamp data,
        and the returned data in those cases will have the special value NaT
        (Not a Time).

        If *labelled* is True, they are returned in a pandas series, labelled
        with train IDs. If False (default), they are returned in a NumPy array
        of the same length as data.train_ids.
        """
        arr = np.zeros(len(self.train_ids), dtype=np.uint64)
        id_to_ix = {tid: i for (i, tid) in enumerate(self.train_ids)}
        missing_tids = np.array(self.train_ids)
        for fa in self.files:
            tids, file_ixs, _ = np.intersect1d(
                fa.train_ids, missing_tids, return_indices=True
            )
            if not self.inc_suspect_trains:
                valid = fa.validity_flag[file_ixs]
                tids, file_ixs = tids[valid], file_ixs[valid]
            if tids.size == 0 or 'INDEX/timestamp' not in fa.file:
                continue
            file_tss = fa.file['INDEX/timestamp'][:]
            for tid, ts in zip(tids, file_tss[file_ixs]):
                arr[id_to_ix[tid]] = ts

            missing_tids = np.setdiff1d(missing_tids, tids)
            if missing_tids.size == 0:  # We've got a timestamp for every train
                break

        arr = arr.astype('datetime64[ns]')
        epoch = np.uint64(0).astype('datetime64[ns]')
        arr[arr == epoch] = 'NaT'  # Not a Time
        if labelled:
            import pandas as pd
            return pd.Series(arr, index=self.train_ids)
        return arr

    def run_metadata(self) -> dict:
        """Get a dictionary of metadata about the run

        From file format version 1.0, the files capture: creationDate,
        daqLibrary, dataFormatVersion, karaboFramework, proposalNumber,
        runNumber, sequenceNumber, updateDate.
        """
        if not self.is_single_run:
            raise MultiRunError()

        return self.files[0].metadata()

    def write(self, filename):
        """Write the selected data to a new HDF5 file

        You can choose a subset of the data using methods
        like :meth:`select` and :meth:`select_trains`,
        then use this write it to a new, smaller file.

        The target filename will be overwritten if it already exists.
        """
        from .writer import FileWriter
        FileWriter(filename, self).write()

    def write_virtual(self, filename):
        """Write an HDF5 file with virtual datasets for the selected data.

        This doesn't copy the data, but each virtual dataset provides a view of
        data spanning multiple sequence files, which can be accessed as if it
        had been copied into one big file.

        This is *not* the same as `building virtual datasets to combine
        multi-module detector data
        <https://in.xfel.eu/readthedocs/docs/data-analysis-user-documentation/en/latest/datafiles.html#combining-detector-data-from-multiple-modules>`__.
        See :doc:`agipd_lpd_data` for that.

        Creating and reading virtual datasets requires HDF5 version 1.10.

        The target filename will be overwritten if it already exists.
        """
        from .writer import VirtualFileWriter
        VirtualFileWriter(filename, self).write()

    def get_virtual_dataset(self, source, key, filename=None):
        """Create an HDF5 virtual dataset for a given source & key

        A dataset looks like a multidimensional array, but the data is loaded
        on-demand when you access it. So it's suitable as an
        interface to data which is too big to load entirely into memory.

        This returns an h5py.Dataset object. This exists in a real file as a
        'virtual dataset', a collection of links pointing to the data in real
        datasets. If *filename* is passed, the file is written at that path,
        overwriting if it already exists. Otherwise, it uses a new temp file.

        To access the dataset from other worker processes, give them the name
        of the created file along with the path to the dataset inside it
        (accessible as ``ds.name``). They will need at least HDF5 1.10 to access
        the virtual dataset, and they must be on a system with access to the
        original data files, as the virtual dataset points to those.
        """
        self._check_field(source, key)

        from .writer import VirtualFileWriter

        if filename is None:
            # Make a temp file to hold the virtual dataset.
            fd, filename = tempfile.mkstemp(suffix='-karabo-data-vds.h5')
            os.close(fd)

        vfw = VirtualFileWriter(filename, self)

        vfw.write_train_ids()

        ds_path = vfw.add_dataset(source, key)

        vfw.write_indexes()
        vfw.write_metadata()
        vfw.set_writer()
        vfw.file.close()  # Close the file for writing and reopen read-only

        f = h5py.File(filename, 'r')
        return f[ds_path]


class TrainIterator:
    """Iterate over trains in a collection of data

    Created by :meth:`DataCollection.trains`.
    """
    def __init__(self, data, require_all=True, flat_keys=False):
        self.data = data
        self.require_all = require_all
        # {(source, key): (f, dataset)}
        self._datasets_cache = {}

        self._set_result = self._set_result_flat if flat_keys \
            else self._set_result_nested

    @staticmethod
    def _set_result_nested(res, source, key, value):
        try:
            res[source][key] = value
        except KeyError:
            res[source] = {key: value}

    @staticmethod
    def _set_result_flat(res, source, key, value):
        res[(source, key)] = value

    def _find_data(self, source, key, tid):
        file, ds = self._datasets_cache.get((source, key), (None, None))
        if ds:
            ixs = (file.train_ids == tid).nonzero()[0]
            if self.data.inc_suspect_trains and ixs.size > 0:
                return file, ixs[0], ds

            for ix in ixs:
                if file.validity_flag[ix]:
                    return file, ix, ds

        data = self.data
        section = 'CONTROL' if source in data.control_sources else 'INSTRUMENT'
        path = '/{}/{}/{}'.format(section, source, key.replace('.', '/'))
        f, pos = data._find_data(source, tid)
        if f is not None:
            ds = f.file[path]
            self._datasets_cache[(source, key)] = (f, ds)
            return f, pos, ds

        return None, None, None

    def _assemble_data(self, tid):
        res = {}
        for source in self.data.control_sources:
            self._set_result(res, source, 'metadata',
                             {'source': source, 'timestamp.tid': tid})


            for key in self.data.keys_for_source(source):
                _, pos, ds = self._find_data(source, key, tid)
                if ds is None:
                    continue
                self._set_result(res, source, key, ds[pos])

        for source in self.data.instrument_sources:
            self._set_result(res, source, 'metadata',
                             {'source': source, 'timestamp.tid': tid})
            for key in self.data.keys_for_source(source):
                file, pos, ds = self._find_data(source, key, tid)
                if ds is None:
                    continue
                group = key.partition('.')[0]
                firsts, counts = file.get_index(source, group)
                first, count = firsts[pos], counts[pos]
                if count == 1:
                    self._set_result(res, source, key, ds[first])
                elif count > 0:
                    self._set_result(res, source, key,
                                     ds[first : first + count])

        return res

    def __iter__(self):
        for tid in self.data.train_ids:
            tid = int(tid)  # Convert numpy int to regular Python int
            if self.require_all and self.data._check_data_missing(tid):
                continue
            yield tid, self._assemble_data(tid)


def H5File(path, *, inc_suspect_trains=True):
    """Open a single HDF5 file generated at European XFEL.

    ::

        file = H5File("RAW-R0017-DA01-S00000.h5")

    Returns a :class:`DataCollection` object.

    Parameters
    ----------
    path: str
        Path to the HDF5 file
    inc_suspect_trains: bool
        If False, suspect train IDs within a file are skipped.
        In newer files, trains where INDEX/flag are 0 are suspect. For older
        files which don't have this flag, out-of-sequence train IDs are suspect.
        If True (default), it tries to include these trains.
    """
    return DataCollection.from_path(path, inc_suspect_trains=inc_suspect_trains)


def RunDirectory(
        path, include='*', file_filter=locality.lc_any, *, inc_suspect_trains=True,
<<<<<<< HEAD
        _use_voview=True,
=======
        parallelize=True
>>>>>>> 415b501b
):
    """Open data files from a 'run' at European XFEL.

    ::

        run = RunDirectory("/gpfs/exfel/exp/XMPL/201750/p700000/raw/r0001")

    A 'run' is a directory containing a number of HDF5 files with data from the
    same time period.

    Returns a :class:`DataCollection` object.

    Parameters
    ----------
    path: str
        Path to the run directory containing HDF5 files.
    include: str
        Wildcard string to filter data files.
    file_filter: callable
        Function to subset the list of filenames to open.
        Meant to be used with functions in the extra_data.locality module.
    inc_suspect_trains: bool
        If False, suspect train IDs within a file are skipped.
        In newer files, trains where INDEX/flag are 0 are suspect. For older
        files which don't have this flag, out-of-sequence train IDs are suspect.
        If True (default), it tries to include these trains.
    parallelize: bool
        Enable or disable opening files in parallel. Particularly useful if
        creating child processes is not allowed (e.g. in a daemonized
        :class:`multiprocessing.Process`).
    """
    files = [f for f in os.listdir(path)
             if f.endswith('.h5') and ('overview' not in f.lower())]
    files = [osp.join(path, f) for f in fnmatch.filter(files, include)]
<<<<<<< HEAD
    sel_files = file_filter(files)
    if not sel_files:
        raise Exception("No HDF5 files found in {} with glob pattern {}".format(path, include))
=======
    files = file_filter(files)
    if not files:
        raise Exception(
            f"No HDF5 files found in {path} with glob pattern {include}")
>>>>>>> 415b501b

    if _use_voview and (sel_files == files):
        voview_file_acc = voview.find_file_valid(path)
        if voview_file_acc is not None:
            return DataCollection([voview_file_acc])

    files_map = RunFilesMap(path)
    t0 = time.monotonic()
    d = DataCollection.from_paths(
        files, files_map, inc_suspect_trains=inc_suspect_trains,
        is_single_run=True, parallelize=parallelize
    )
    log.debug("Opened run with %d files in %.2g s",
              len(d.files), time.monotonic() - t0)
    files_map.save(d.files)

    return d

# RunDirectory was previously RunHandler; we'll leave it accessible in case
# any code was already using it.
RunHandler = RunDirectory


def open_run(
        proposal, run, data='raw', include='*', file_filter=locality.lc_any, *,
<<<<<<< HEAD
        inc_suspect_trains=True, _use_voview=True,
=======
        inc_suspect_trains=True, parallelize=True
>>>>>>> 415b501b
):
    """Access EuXFEL data on the Maxwell cluster by proposal and run number.

    ::

        run = open_run(proposal=700000, run=1)

    Returns a :class:`DataCollection` object.

    Parameters
    ----------
    proposal: str, int
        A proposal number, such as 2012, '2012', 'p002012', or a path such as
        '/gpfs/exfel/exp/SPB/201701/p002012'.
    run: str, int
        A run number such as 243, '243' or 'r0243'.
    data: str
        'raw', 'proc' (processed) or 'all' (both 'raw' and 'proc') to access
        data from either or both of those folders. If 'all' is used, sources
        present in 'proc' overwrite those in 'raw'. The default is 'raw'.
    include: str
        Wildcard string to filter data files.
    file_filter: callable
        Function to subset the list of filenames to open.
        Meant to be used with functions in the extra_data.locality module.
    inc_suspect_trains: bool
        If False, suspect train IDs within a file are skipped.
        In newer files, trains where INDEX/flag are 0 are suspect. For older
        files which don't have this flag, out-of-sequence train IDs are suspect.
        If True (default), it tries to include these trains.
    parallelize: bool
        Enable or disable opening files in parallel. Particularly useful if
        creating child processes is not allowed (e.g. in a daemonized
        :class:`multiprocessing.Process`).
    """
    if data == 'all':
        common_args = dict(
            proposal=proposal, run=run, include=include,
            file_filter=file_filter, inc_suspect_trains=inc_suspect_trains)

        # Create separate data collections for raw and proc.
        raw_dc = open_run(**common_args, data='raw')
        proc_dc = open_run(**common_args, data='proc')

        # Deselect to those raw sources not present in proc.
        raw_extra = raw_dc.deselect(
            [(src, '*') for src in raw_dc.all_sources & proc_dc.all_sources])

        if raw_extra.files:
            # If raw is not a subset of proc, merge the "extra" raw
            # sources into proc sources and re-enable is_single_run.
            dc = proc_dc.union(raw_extra)
            dc.is_single_run = True
        else:
            # If raw is a subset of proc, just use proc.
            dc = proc_dc

        return dc

    if isinstance(proposal, str):
        if ('/' not in proposal) and not proposal.startswith('p'):
            proposal = 'p' + proposal.rjust(6, '0')
    else:
        # Allow integers, including numpy integers
        proposal = 'p{:06d}'.format(index(proposal))

    prop_dir = find_proposal(proposal)

    if isinstance(run, str):
        if run.startswith('r'):
            run = run[1:]
    else:
        run = index(run)  # Allow integers, including numpy integers
    run = 'r' + str(run).zfill(4)

    return RunDirectory(
        osp.join(prop_dir, data, run), include=include, file_filter=file_filter,
<<<<<<< HEAD
        inc_suspect_trains=inc_suspect_trains, _use_voview=_use_voview
=======
        inc_suspect_trains=inc_suspect_trains, parallelize=parallelize
>>>>>>> 415b501b
    )<|MERGE_RESOLUTION|>--- conflicted
+++ resolved
@@ -46,12 +46,8 @@
     glob_wildcards_re,
 )
 from .run_files_map import RunFilesMap
-<<<<<<< HEAD
+from .sourcedata import SourceData
 from . import locality, voview
-=======
-from .sourcedata import SourceData
-from . import locality
->>>>>>> 415b501b
 from .file_access import FileAccess
 from .utils import available_cpu_cores
 
@@ -1426,11 +1422,7 @@
 
 def RunDirectory(
         path, include='*', file_filter=locality.lc_any, *, inc_suspect_trains=True,
-<<<<<<< HEAD
-        _use_voview=True,
-=======
-        parallelize=True
->>>>>>> 415b501b
+        parallelize=True, _use_voview=True,
 ):
     """Open data files from a 'run' at European XFEL.
 
@@ -1465,16 +1457,10 @@
     files = [f for f in os.listdir(path)
              if f.endswith('.h5') and ('overview' not in f.lower())]
     files = [osp.join(path, f) for f in fnmatch.filter(files, include)]
-<<<<<<< HEAD
     sel_files = file_filter(files)
     if not sel_files:
-        raise Exception("No HDF5 files found in {} with glob pattern {}".format(path, include))
-=======
-    files = file_filter(files)
-    if not files:
         raise Exception(
             f"No HDF5 files found in {path} with glob pattern {include}")
->>>>>>> 415b501b
 
     if _use_voview and (sel_files == files):
         voview_file_acc = voview.find_file_valid(path)
@@ -1500,11 +1486,7 @@
 
 def open_run(
         proposal, run, data='raw', include='*', file_filter=locality.lc_any, *,
-<<<<<<< HEAD
-        inc_suspect_trains=True, _use_voview=True,
-=======
-        inc_suspect_trains=True, parallelize=True
->>>>>>> 415b501b
+        inc_suspect_trains=True, parallelize=True, _use_voview=True,
 ):
     """Access EuXFEL data on the Maxwell cluster by proposal and run number.
 
@@ -1582,9 +1564,6 @@
 
     return RunDirectory(
         osp.join(prop_dir, data, run), include=include, file_filter=file_filter,
-<<<<<<< HEAD
-        inc_suspect_trains=inc_suspect_trains, _use_voview=_use_voview
-=======
-        inc_suspect_trains=inc_suspect_trains, parallelize=parallelize
->>>>>>> 415b501b
+        inc_suspect_trains=inc_suspect_trains, parallelize=parallelize,
+        _use_voview=_use_voview,
     )