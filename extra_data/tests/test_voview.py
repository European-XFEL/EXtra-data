--- conflicted
+++ resolved
@@ -36,7 +36,10 @@
     assert 'SPB_DET_AGIPD1M-1/DET/0CH0:xtdf' in run.instrument_sources
     assert 'SA1_XTD2_XGM/DOOCS/MAIN' in run.control_sources
 
-<<<<<<< HEAD
+    with RunDirectory(str(new_run_dir)) as run:
+        assert 'SPB_DET_AGIPD1M-1/DET/0CH0:xtdf' in run.instrument_sources
+        assert 'SA1_XTD2_XGM/DOOCS/MAIN' in run.control_sources
+
     xgm_intens = run['SA1_XTD2_XGM/DOOCS/MAIN:output', 'data.intensityTD']
     assert {os.path.basename(p) for p in xgm_intens.source_files} == {
         'RAW-R0238-DA01-S00000.h5', 'RAW-R0238-DA01-S00001.h5'
@@ -44,11 +47,6 @@
     assert {os.path.basename(p) for p in xgm_intens[:30].source_files} == {
         'RAW-R0238-DA01-S00000.h5'
     }
-=======
-    with RunDirectory(str(new_run_dir)) as run:
-        assert 'SPB_DET_AGIPD1M-1/DET/0CH0:xtdf' in run.instrument_sources
-        assert 'SA1_XTD2_XGM/DOOCS/MAIN' in run.control_sources
->>>>>>> 364cc095
 
 
 def open_run_with_voview(run_src, new_run_dir):
