--- conflicted
+++ resolved
@@ -62,19 +62,11 @@
 
 @pytest.fixture(scope='function')
 def file_server(mock_fxe_raw_run):
-<<<<<<< HEAD
     port = 45454
-    args = shlex.split(
-        f'karabo-bridge-serve-files {mock_fxe_raw_run} {port} '
-        f'--append-detector-modules'
-    )
-=======
-    port = 3333
     args = [
         'karabo-bridge-serve-files', str(mock_fxe_raw_run), str(port),
         '--append-detector-modules'
     ]
->>>>>>> a3f067b0
     p = Popen(args)
     yield f'tcp://localhost:{port}'
     p.kill()
