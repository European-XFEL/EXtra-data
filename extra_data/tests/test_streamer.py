--- conflicted
+++ resolved
@@ -19,33 +19,11 @@
 
 @pytest.fixture(scope='function')
 def file_server(mock_fxe_raw_run):
-<<<<<<< HEAD
-<<<<<<< 6d2b5cfe2095f3d9cef9154b799bd806ab4fc0ad
     port = 3333
-<<<<<<< 1405747a5511bdac416c4ce76262e1020e527aaa
-    p = Popen(['karabo-bridge-serve-files', f'{mock_fxe_raw_run}', f'{port}',
-               '--append-detector-modules'])
-=======
-=======
-    port = 45454
->>>>>>> fc4b3267
     args = [
         'karabo-bridge-serve-files', str(mock_fxe_raw_run), str(port),
         '--append-detector-modules'
     ]
-<<<<<<< HEAD
-=======
-    port = 45454
-    args = shlex.split(
-        f'karabo-bridge-serve-files {mock_fxe_raw_run} {port} '
-        f'--append-detector-modules'
-    )
->>>>>>> testing a different port
-    p = Popen(args)
->>>>>>> Thomas' wisdom
-    yield f'tcp://localhost:{port}'
-    p.kill()
-=======
     p = Popen(args)
     yield f'tcp://localhost:{port}'
     p.kill()
@@ -60,7 +38,6 @@
     with pytest.raises(Full):
         server.feed({'too much': {'prop': 0}}, block=False)
 
->>>>>>> fc4b3267
 
 def test_req_rep(server):
     client = Client(server.endpoint)
