--- conflicted
+++ resolved
@@ -286,7 +286,6 @@
     np.testing.assert_equal(intensity.as_single_value(rtol=1), np.median(data))
 
 
-<<<<<<< HEAD
 def test_ndarray_out(mock_spb_raw_run):
     f = RunDirectory(mock_spb_raw_run)
     cam = f['SPB_IRU_CAM/CAM/SIDEMIC:daqOutput', 'data.image.dims']
@@ -297,7 +296,8 @@
 
     np.testing.assert_allclose(buf_new, buf_out)
     assert buf_in is buf_out
-=======
+
+
 def test_xarray_structured_data(mock_remi_run):
     run = RunDirectory(mock_remi_run)
     dset = run['SQS_REMI_DLD6/DET/TOP:output', 'rec.hits'].xarray()
@@ -312,7 +312,6 @@
     assert arrs[3].dtype == np.int32
 
     np.testing.assert_equal(dset.coords['trainId'], np.arange(10000, 10100))
->>>>>>> d817ecf3
 
 
 @pytest.fixture()
