import dask.array as da
import h5py
import numpy as np
import os.path as osp
import pytest
from testpath import assert_isfile

<<<<<<< HEAD
from extra_data.reader import RunDirectory, by_id, by_index
from extra_data.components import AGIPD1M, LPD1M, identify_multimod_detectors
=======
from extra_data.reader import RunDirectory, H5File, by_id, by_index
from extra_data.components import AGIPD1M, LPD1M
>>>>>>> c130697a


def test_get_array(mock_fxe_raw_run):
    run = RunDirectory(mock_fxe_raw_run)
    det = LPD1M(run.select_trains(by_index[:3]))
    assert det.detector_name == 'FXE_DET_LPD1M-1'

    arr = det.get_array('image.data')
    assert arr.shape == (16, 3, 128, 256, 256)
    assert arr.dims == ('module', 'train', 'pulse', 'slow_scan', 'fast_scan')

    arr = det.get_array('image.data', pulses=by_index[:10], unstack_pulses=False)
    assert arr.shape == (16, 30, 256, 256)
    assert arr.dims == ('module', 'train_pulse', 'slow_scan', 'fast_scan')

def test_get_array_pulse_id(mock_fxe_raw_run):
    run = RunDirectory(mock_fxe_raw_run)
    det = LPD1M(run.select_trains(by_index[:3]))
    arr = det.get_array('image.data', pulses=by_id[0])
    assert arr.shape == (16, 3, 1, 256, 256)
    assert (arr.coords['pulse'] == 0).all()

    arr = det.get_array('image.data', pulses=by_id[:5])
    assert arr.shape == (16, 3, 5, 256, 256)

    # Empty selection
    arr = det.get_array('image.data', pulses=by_id[:0])
    assert arr.shape == (16, 0, 0, 256, 256)

    arr = det.get_array('image.data', pulses=by_id[122:])
    assert arr.shape == (16, 3, 6, 256, 256)

    arr = det.get_array('image.data', pulses=by_id[[1, 7, 22, 23]])
    assert arr.shape == (16, 3, 4, 256, 256)
    assert list(arr.coords['pulse']) == [1, 7, 22, 23]


def test_get_array_pulse_indexes(mock_fxe_raw_run):
    run = RunDirectory(mock_fxe_raw_run)
    det = LPD1M(run.select_trains(by_index[:3]))
    arr = det.get_array('image.data', pulses=by_index[0])
    assert arr.shape == (16, 3, 1, 256, 256)
    assert (arr.coords['pulse'] == 0).all()

    arr = det.get_array('image.data', pulses=by_index[:5])
    assert arr.shape == (16, 3, 5, 256, 256)

    # Empty selection
    arr = det.get_array('image.data', pulses=by_index[:0])
    assert arr.shape == (16, 0, 0, 256, 256)

    arr = det.get_array('image.data', pulses=by_index[122:])
    assert arr.shape == (16, 3, 6, 256, 256)

    arr = det.get_array('image.data', pulses=by_index[[1, 7, 22, 23]])
    assert arr.shape == (16, 3, 4, 256, 256)


def test_get_array_pulse_id_reduced_data(mock_reduced_spb_proc_run):
    run = RunDirectory(mock_reduced_spb_proc_run)
    det = AGIPD1M(run.select_trains(by_index[:3]))
    arr = det.get_array('image.data', pulses=by_id[0])
    assert arr.shape == (16, 3, 1, 512, 128)
    assert (arr.coords['pulse'] == 0).all()

    arr = det.get_array('image.data', pulses=by_id[:5])
    assert (arr.coords['pulse'] < 5).all()

    # Empty selection
    arr = det.get_array('image.data', pulses=by_id[:0])
    assert arr.shape == (16, 0, 0, 512, 128)

    arr = det.get_array('image.data', pulses=by_id[5:])
    assert (arr.coords['pulse'] >= 5).all()

    arr = det.get_array('image.data', pulses=by_id[[1, 7, 15, 23]])
    assert np.isin(arr.coords['pulse'], [1, 7, 15, 23]).all()


def test_get_array_pulse_indexes_reduced_data(mock_reduced_spb_proc_run):
    run = RunDirectory(mock_reduced_spb_proc_run)
    det = AGIPD1M(run.select_trains(by_index[:3]))
    arr = det.get_array('image.data', pulses=by_index[0])
    assert arr.shape == (16, 3, 1, 512, 128)
    assert (arr.coords['pulse'] == 0).all()

    arr = det.get_array('image.data', pulses=by_index[:5])
    assert (arr.coords['pulse'] < 5).all()

    # Empty selection
    arr = det.get_array('image.data', pulses=by_index[:0])
    assert arr.shape == (16, 0, 0, 512, 128)

    arr = det.get_array('image.data', pulses=np.s_[5:])
    assert (arr.coords['pulse'] >= 5).all()

    arr = det.get_array('image.data', pulses=by_index[[1, 7, 15, 23]])
    assert np.isin(arr.coords['pulse'], [1, 7, 15, 23]).all()

    arr = det.get_array('image.data', pulses=[1, 7, 15, 23])
    assert np.isin(arr.coords['pulse'], [1, 7, 15, 23]).all()

def test_get_dask_array(mock_fxe_raw_run):
    run = RunDirectory(mock_fxe_raw_run)
    det = LPD1M(run)
    arr = det.get_dask_array('image.data')

    assert isinstance(arr.data, da.Array)
    assert arr.shape == (16, 480 * 128, 1, 256, 256)
    assert arr.dims == ('module', 'train_pulse', 'dim_0', 'dim_1', 'dim_2')
    np.testing.assert_array_equal(arr.coords['module'], np.arange(16))
    np.testing.assert_array_equal(
        arr.coords['trainId'], np.repeat(np.arange(10000, 10480), 128)
    )
    np.testing.assert_array_equal(
        arr.coords['pulseId'], np.tile(np.arange(0, 128), 480)
    )

    arr_cellid = det.get_dask_array('image.data', subtrain_index='cellId')
    assert arr_cellid.coords['cellId'].shape == (480 * 128,)


def test_get_dask_array_reduced_data(mock_reduced_spb_proc_run):
    run = RunDirectory(mock_reduced_spb_proc_run)
    det = AGIPD1M(run)
    arr = det.get_dask_array('image.data')

    assert arr.shape[2:] == (512, 128)
    assert arr.dims == ('module', 'train_pulse', 'dim_0', 'dim_1')
    np.testing.assert_array_equal(arr.coords['module'], np.arange(16))
    assert np.isin(arr.coords['trainId'], np.arange(10000, 10480)).all()
    assert np.isin(arr.coords['pulseId'], np.arange(0, 20)).all()


def test_iterate(mock_fxe_raw_run):
    run = RunDirectory(mock_fxe_raw_run)
    det = LPD1M(run.select_trains(by_index[:2]))
    it = iter(det.trains())
    tid, d = next(it)
    assert d['image.data'].shape == (16, 1, 128, 256, 256)
    assert d['image.data'].dims == ('module', 'train', 'pulse', 'slow_scan', 'fast_scan')

    tid, d = next(it)
    assert d['image.data'].shape == (16, 1, 128, 256, 256)

    with pytest.raises(StopIteration):
        next(it)


def test_iterate_pulse_id(mock_fxe_raw_run):
    run = RunDirectory(mock_fxe_raw_run)
    det = LPD1M(run.select_trains(by_index[:3]))
    tid, d = next(iter(det.trains(pulses=by_id[0])))
    assert d['image.data'].shape == (16, 1, 1, 256, 256)

    tid, d = next(iter(det.trains(pulses=by_id[:5])))
    assert d['image.data'].shape == (16, 1, 5, 256, 256)

    tid, d = next(iter(det.trains(pulses=by_id[122:])))
    assert d['image.data'].shape == (16, 1, 6, 256, 256)

    tid, d = next(iter(det.trains(pulses=by_id[[1, 7, 22, 23]])))
    assert d['image.data'].shape == (16, 1, 4, 256, 256)
    assert list(d['image.data'].coords['pulse']) == [1, 7, 22, 23]


def test_iterate_pulse_index(mock_fxe_raw_run):
    run = RunDirectory(mock_fxe_raw_run)
    det = LPD1M(run.select_trains(by_index[:3]))
    tid, d = next(iter(det.trains(pulses=by_index[0])))
    assert d['image.data'].shape == (16, 1, 1, 256, 256)

    tid, d = next(iter(det.trains(pulses=by_index[:5])))
    assert d['image.data'].shape == (16, 1, 5, 256, 256)

    tid, d = next(iter(det.trains(pulses=by_index[122:])))
    assert d['image.data'].shape == (16, 1, 6, 256, 256)

    tid, d = next(iter(det.trains(pulses=by_index[[1, 7, 22, 23]])))
    assert d['image.data'].shape == (16, 1, 4, 256, 256)
    assert list(d['image.data'].coords['pulse']) == [1, 7, 22, 23]

def test_write_virtual_cxi(mock_spb_proc_run, tmpdir):
    run = RunDirectory(mock_spb_proc_run)
    det = AGIPD1M(run)

    test_file = osp.join(str(tmpdir), 'test.cxi')
    det.write_virtual_cxi(test_file)
    assert_isfile(test_file)

    with h5py.File(test_file, 'r') as f:
        det_grp = f['entry_1/instrument_1/detector_1']
        ds = det_grp['data']
        assert isinstance(ds, h5py.Dataset)
        assert ds.is_virtual
        assert ds.shape[1:] == (16, 512, 128)
        assert 'axes' in ds.attrs

        assert len(ds.virtual_sources()) == 16

        # Check position of each source file in the modules dimension
        for src in ds.virtual_sources():
            start, _, block, count = src.vspace.get_regular_hyperslab()
            assert block[1] == 1
            assert count[1] == 1

            expected_file = 'CORR-R0238-AGIPD{:0>2}-S00000.h5'.format(start[1])
            assert osp.basename(src.file_name) == expected_file

        # Check presence of other datasets
        assert 'gain' in det_grp
        assert 'mask' in det_grp
        assert 'experiment_identifier' in det_grp

def test_write_virtual_cxi_some_modules(mock_spb_proc_run, tmpdir):
    run = RunDirectory(mock_spb_proc_run)
    det = AGIPD1M(run, modules=[3, 4, 8, 15])

    test_file = osp.join(str(tmpdir), 'test.cxi')
    det.write_virtual_cxi(test_file)
    assert_isfile(test_file)

    with h5py.File(test_file, 'r') as f:
        det_grp = f['entry_1/instrument_1/detector_1']
        ds = det_grp['data']
        assert ds.shape[1:] == (16, 512, 128)

def test_write_virtual_cxi_raw_data(mock_fxe_raw_run, tmpdir, caplog):
    import logging
    caplog.set_level(logging.INFO)
    run = RunDirectory(mock_fxe_raw_run)
    det = LPD1M(run)

    test_file = osp.join(str(tmpdir), 'test.cxi')
    det.write_virtual_cxi(test_file)
    assert_isfile(test_file)

    with h5py.File(test_file, 'r') as f:
        det_grp = f['entry_1/instrument_1/detector_1']
        ds = det_grp['data']
        assert ds.shape[1:] == (16, 1, 256, 256)


def test_write_virtual_cxi_reduced_data(mock_reduced_spb_proc_run, tmpdir):
    run = RunDirectory(mock_reduced_spb_proc_run)
    det = AGIPD1M(run)

    test_file = osp.join(str(tmpdir), 'test.cxi')
    det.write_virtual_cxi(test_file)
    assert_isfile(test_file)

    with h5py.File(test_file, 'r') as f:
        det_grp = f['entry_1/instrument_1/detector_1']
        ds = det_grp['data']
        assert ds.shape[1:] == (16, 512, 128)


<<<<<<< HEAD
def test_identify_multimod_detectors(mock_fxe_raw_run):
    run = RunDirectory(mock_fxe_raw_run)
    name, cls = identify_multimod_detectors(run, single=True)
    assert name == 'FXE_DET_LPD1M-1'
    assert cls is LPD1M

    dets = identify_multimod_detectors(run, single=False)
    assert dets == {(name, cls)}


def test_identify_multimod_detectors_multi(mock_fxe_raw_run, mock_spb_raw_run):
    fxe_run = RunDirectory(mock_fxe_raw_run)
    spb_run = RunDirectory(mock_spb_raw_run)
    combined = fxe_run.select('*LPD1M*').union(spb_run)

    dets = identify_multimod_detectors(combined, single=False)
    assert dets == {('FXE_DET_LPD1M-1', LPD1M), ('SPB_DET_AGIPD1M-1', AGIPD1M)}

    with pytest.raises(ValueError):
        identify_multimod_detectors(combined, single=True)

    name, cls = identify_multimod_detectors(combined, kind='AGIPD1M', single=True)
    assert name == 'SPB_DET_AGIPD1M-1'
    assert cls is AGIPD1M
=======
def test_write_selected_frames(mock_spb_raw_run, tmp_path):
    run = RunDirectory(mock_spb_raw_run)
    det = AGIPD1M(run)

    trains = np.repeat(np.arange(10000, 10010), 3)
    pulses = np.tile([0, 1, 5], 10)
    test_file = str(tmp_path / 'sel_frames.h5')
    det.write_frames(test_file, trains, pulses)
    assert_isfile(test_file)

    with H5File(test_file) as f:
        np.testing.assert_array_equal(
            f.get_array('SPB_DET_AGIPD1M-1/DET/0CH0:xtdf', 'image.pulseId')[:, 0],
            pulses
        )
        assert f.instrument_sources == {
            f'SPB_DET_AGIPD1M-1/DET/{i}CH0:xtdf' for i in range(16)
        }
>>>>>>> c130697a
<|MERGE_RESOLUTION|>--- conflicted
+++ resolved
@@ -5,13 +5,8 @@
 import pytest
 from testpath import assert_isfile
 
-<<<<<<< HEAD
-from extra_data.reader import RunDirectory, by_id, by_index
+from extra_data.reader import RunDirectory, H5File, by_id, by_index
 from extra_data.components import AGIPD1M, LPD1M, identify_multimod_detectors
-=======
-from extra_data.reader import RunDirectory, H5File, by_id, by_index
-from extra_data.components import AGIPD1M, LPD1M
->>>>>>> c130697a
 
 
 def test_get_array(mock_fxe_raw_run):
@@ -269,32 +264,6 @@
         assert ds.shape[1:] == (16, 512, 128)
 
 
-<<<<<<< HEAD
-def test_identify_multimod_detectors(mock_fxe_raw_run):
-    run = RunDirectory(mock_fxe_raw_run)
-    name, cls = identify_multimod_detectors(run, single=True)
-    assert name == 'FXE_DET_LPD1M-1'
-    assert cls is LPD1M
-
-    dets = identify_multimod_detectors(run, single=False)
-    assert dets == {(name, cls)}
-
-
-def test_identify_multimod_detectors_multi(mock_fxe_raw_run, mock_spb_raw_run):
-    fxe_run = RunDirectory(mock_fxe_raw_run)
-    spb_run = RunDirectory(mock_spb_raw_run)
-    combined = fxe_run.select('*LPD1M*').union(spb_run)
-
-    dets = identify_multimod_detectors(combined, single=False)
-    assert dets == {('FXE_DET_LPD1M-1', LPD1M), ('SPB_DET_AGIPD1M-1', AGIPD1M)}
-
-    with pytest.raises(ValueError):
-        identify_multimod_detectors(combined, single=True)
-
-    name, cls = identify_multimod_detectors(combined, kind='AGIPD1M', single=True)
-    assert name == 'SPB_DET_AGIPD1M-1'
-    assert cls is AGIPD1M
-=======
 def test_write_selected_frames(mock_spb_raw_run, tmp_path):
     run = RunDirectory(mock_spb_raw_run)
     det = AGIPD1M(run)
@@ -313,4 +282,29 @@
         assert f.instrument_sources == {
             f'SPB_DET_AGIPD1M-1/DET/{i}CH0:xtdf' for i in range(16)
         }
->>>>>>> c130697a
+
+
+def test_identify_multimod_detectors(mock_fxe_raw_run):
+    run = RunDirectory(mock_fxe_raw_run)
+    name, cls = identify_multimod_detectors(run, single=True)
+    assert name == 'FXE_DET_LPD1M-1'
+    assert cls is LPD1M
+
+    dets = identify_multimod_detectors(run, single=False)
+    assert dets == {(name, cls)}
+
+
+def test_identify_multimod_detectors_multi(mock_fxe_raw_run, mock_spb_raw_run):
+    fxe_run = RunDirectory(mock_fxe_raw_run)
+    spb_run = RunDirectory(mock_spb_raw_run)
+    combined = fxe_run.select('*LPD1M*').union(spb_run)
+
+    dets = identify_multimod_detectors(combined, single=False)
+    assert dets == {('FXE_DET_LPD1M-1', LPD1M), ('SPB_DET_AGIPD1M-1', AGIPD1M)}
+
+    with pytest.raises(ValueError):
+        identify_multimod_detectors(combined, single=True)
+
+    name, cls = identify_multimod_detectors(combined, kind='AGIPD1M', single=True)
+    assert name == 'SPB_DET_AGIPD1M-1'
+    assert cls is AGIPD1M